import { AppShell } from "@/components/layout/app-shell";
import { Card, CardContent, CardHeader, CardTitle } from "@/components/ui/card";
import { Button } from "@/components/ui/button";
import { Dialog, DialogContent, DialogHeader, DialogTitle, DialogTrigger } from "@/components/ui/dialog";
import { Textarea } from "@/components/ui/textarea";
import { Label } from "@/components/ui/label";
import { Form, FormControl, FormField, FormItem, FormLabel, FormMessage } from "@/components/ui/form";
import { Input } from "@/components/ui/input";
import { Select, SelectContent, SelectItem, SelectTrigger, SelectValue } from "@/components/ui/select";
import { Tabs, TabsContent, TabsList, TabsTrigger } from "@/components/ui/tabs";
import { Table, TableBody, TableCell, TableHead, TableHeader, TableRow } from "@/components/ui/table";
import { Separator } from "@/components/ui/separator";
import { Checkbox } from "@/components/ui/checkbox";
import { Collapsible, CollapsibleContent, CollapsibleTrigger } from "@/components/ui/collapsible";
import { Tooltip, TooltipContent, TooltipProvider, TooltipTrigger } from "@/components/ui/tooltip";
import { DropdownMenu, DropdownMenuContent, DropdownMenuTrigger } from "@/components/ui/dropdown-menu";
import { RadioGroup, RadioGroupItem } from "@/components/ui/radio-group";
import { useForm } from "react-hook-form";
import { zodResolver } from "@hookform/resolvers/zod";
import { z } from "zod";
import { Plus, Building, CreditCard, Edit, Settings, Save, Minus, ChevronDown, ChevronUp, ChevronLeft, ChevronRight, TrendingDown, TrendingUp, DollarSign, Calculator, Calendar, Target, Zap, CalendarDays, CheckCircle2, FileText, X } from "lucide-react";
import { formatCurrency } from "@/lib/utils";
import { useState } from "react";
import { BarChart, Bar, XAxis, YAxis, CartesianGrid, Tooltip as RechartsTooltip, Legend, ResponsiveContainer, LineChart, Line } from 'recharts';

const accountFormSchema = z.object({
  name: z.string().min(1, "Account name is required"),
  type: z.enum(["checking", "savings", "money_market", "investment", "other_asset", "credit_card", "mortgage", "student_loan", "auto_loan", "line_of_credit", "other_debt"]),
  balance: z.string().min(1, "Balance is required"),
  description: z.string().optional(),
  interestRate: z.string().optional(),
  creditLimit: z.string().optional(),
  apr: z.string().optional(),
  dueDate: z.string().optional(),
});

const balanceAdjustmentSchema = z.object({
  newBalance: z.string().min(1, "New balance is required"),
});

type AccountFormData = z.infer<typeof accountFormSchema>;
type BalanceAdjustmentData = z.infer<typeof balanceAdjustmentSchema>;

export default function AccountsPage() {
  const [isAssetDialogOpen, setIsAssetDialogOpen] = useState(false);
  const [isDebtDialogOpen, setIsDebtDialogOpen] = useState(false);
  const [isBalanceDialogOpen, setIsBalanceDialogOpen] = useState(false);
  const [isEditDialogOpen, setIsEditDialogOpen] = useState(false);
  const [selectedAccount, setSelectedAccount] = useState<{ name: string; balance: number } | null>(null);
  const [editingAccount, setEditingAccount] = useState<AccountFormData | null>(null);
  
  // Notes state
  const [isNotesDialogOpen, setIsNotesDialogOpen] = useState(false);
  const [selectedAccountForNotes, setSelectedAccountForNotes] = useState<string | null>(null);
  const [accountNotes, setAccountNotes] = useState<{ [accountName: string]: string[] }>({
    "Checking Account": ["Primary account for monthly expenses", "Direct deposit setup"],
    "Credit Card": ["Pay off before statement date", "Rewards card for groceries"],
    "Savings Account": ["Emergency fund target: $10,000", "High-yield account"]
  });
  const [newNote, setNewNote] = useState("");
  
  // Statements tab state
  const [selectedMonths, setSelectedMonths] = useState<string[]>(["2025-01", "2025-02", "2025-03"]);
  const [selectedAccountTypes, setSelectedAccountTypes] = useState<string[]>(['Asset', 'Debt']);
  const [selectedSubTypes, setSelectedSubTypes] = useState<string[]>([]);
  const [sortBy, setSortBy] = useState<'name' | 'type' | 'name-reverse' | 'type-reverse'>('type');
  const [isStatementsOpen, setIsStatementsOpen] = useState(true);
  const [currentPage, setCurrentPage] = useState(0);
  const accountsPerPage = 5;

  // Debt payoff tab state
  const [paymentSchedules, setPaymentSchedules] = useState<{ [accountName: string]: { frequency: string; amount: number; paymentAccount: string; nextDueDate: string } }>({});
  const [expandedCharts, setExpandedCharts] = useState<{ [accountName: string]: boolean }>({});
  const [isPaymentDialogOpen, setIsPaymentDialogOpen] = useState(false);
  const [selectedDebtAccount, setSelectedDebtAccount] = useState<string | null>(null);
  
  // Debt sort/filter state
  const [debtSortBy, setDebtSortBy] = useState<'name' | 'nameDesc' | 'balance' | 'balanceAsc' | 'interest' | 'payoff' | 'apr' | 'aprAsc'>('balance');
  const [debtFilterBy, setDebtFilterBy] = useState<string[]>([]);
  
  // Debt payoff info popup state
  const [showDebtPayoffInfo, setShowDebtPayoffInfo] = useState(false);
  const [hideDebtPayoffInfo, setHideDebtPayoffInfo] = useState(localStorage.getItem('hideDebtPayoffInfo') === 'true');
  
  // Payment form state
  const [currentPaymentForm, setCurrentPaymentForm] = useState({
    account: '',
    amount: '',
    frequency: '',
    paymentSource: '',
    startDate: new Date().toISOString().split('T')[0]
  });

  // Mobile tab navigation state
  const [activeTab, setActiveTab] = useState("accounts");

  // Debt summary view mode state
  const [summaryViewMode, setSummaryViewMode] = useState<'table' | 'chart'>('table');
  const [summaryChartMode, setSummaryChartMode] = useState<'balance' | 'interest'>('balance');
  const [summaryMonthOffset, setSummaryMonthOffset] = useState(1); // 1 = JUL-DEC 2025, 0 = JAN-JUN 2025, -1 = JUL-DEC 2024, -2 = JAN-JUN 2024

  // Collapsible section states
  const [isDebtAccountsExpanded, setIsDebtAccountsExpanded] = useState(true);
  const [isDebtSummaryExpanded, setIsDebtSummaryExpanded] = useState(true);
<<<<<<< HEAD
=======

  // Mock monthly statements data for debt overview calculation
  const monthlyStatements = [
    { id: 1, accountId: "credit-card", year: 2024, month: 1, startingBalance: 2500.0 },
    { id: 2, accountId: "mortgage", year: 2024, month: 1, startingBalance: 285000.0 },
    { id: 3, accountId: "auto-loan", year: 2024, month: 1, startingBalance: 18500.0 },
    { id: 4, accountId: "student-loan", year: 2024, month: 1, startingBalance: 45000.0 },
  ];
>>>>>>> 41a49ebe

  // Statements data
  const availableMonths = [
    { value: "2025-01", label: "JAN 2025" },
    { value: "2025-02", label: "FEB 2025" },
    { value: "2025-03", label: "MAR 2025" },
    { value: "2025-04", label: "APR 2025" },
    { value: "2025-05", label: "MAY 2025" },
    { value: "2025-06", label: "JUN 2025" },
    { value: "2025-07", label: "JUL 2025" },
    { value: "2025-08", label: "AUG 2025" },
    { value: "2025-09", label: "SEP 2025" },
    { value: "2025-10", label: "OCT 2025" },
    { value: "2025-11", label: "NOV 2025" },
    { value: "2025-12", label: "DEC 2025" },
  ];

  const allAccounts = [
    { name: "Checking Account", type: "Asset", accountType: "Checking", apr: null, dueDate: null },
    { name: "Business Checking", type: "Asset", accountType: "Business Checking", apr: null, dueDate: null },
    { name: "Savings Account", type: "Asset", accountType: "Savings", apr: 4.25, dueDate: null },
    { name: "Money Market", type: "Asset", accountType: "Money Market", apr: 3.5, dueDate: null },
    { name: "Investment Account", type: "Asset", accountType: "Investment", apr: 7.8, dueDate: null },
    { name: "Emergency Fund", type: "Asset", accountType: "Savings", apr: 4.0, dueDate: null },
    { name: "Retirement 401k", type: "Asset", accountType: "Investment", apr: 8.2, dueDate: null },
    { name: "Credit Card", type: "Debt", accountType: "Credit Card", apr: 24.99, dueDate: 15 },
    { name: "Mortgage", type: "Debt", accountType: "Mortgage", apr: 6.5, dueDate: 1 },
    { name: "Auto Loan", type: "Debt", accountType: "Auto Loan", apr: 5.2, dueDate: 10 },
    { name: "Student Loan", type: "Debt", accountType: "Student Loan", apr: 4.8, dueDate: 5 },
    { name: "Personal Loan", type: "Debt", accountType: "Line of Credit", apr: 12.5, dueDate: 20 },
    { name: "Business Credit Card", type: "Debt", accountType: "Credit Card", apr: 18.9, dueDate: 25 },
    { name: "Taxes Owed", type: "Debt", accountType: "Taxes", apr: null, dueDate: null },
  ];

  // Helper function to get balance value from input default value
  const getBalance = (accountName: string): number => {
    const balanceMap: { [key: string]: number } = {
      "Checking Account": 12345.67,
      "Business Checking": 8750.00,
      "Savings Account": 25890.12,
      "Money Market": 8500.00,
      "Investment Account": 45230.00,
      "Emergency Fund": 12000.00,
      "Retirement 401k": 125500.00,
      "Credit Card": 2456.78,
      "Mortgage": 285000.00,
      "Auto Loan": 18450.00,
      "Student Loan": 23800.00,
      "Personal Loan": 5200.00,
      "Business Credit Card": 1850.00,
      "Taxes Owed": 3500.00,
    };
    return balanceMap[accountName] || 15250.00;
  };

  // Helper function to get interest value from input default value
  const getInterest = (accountName: string): number => {
    const interestMap: { [key: string]: number } = {
      "Checking Account": 0.00,
      "Business Checking": 0.00,
      "Savings Account": 95.43,
      "Money Market": 25.18,
      "Investment Account": 295.83,
      "Emergency Fund": 40.00,
      "Retirement 401k": 857.50,
      "Credit Card": 47.23,
      "Mortgage": 1542.88,
      "Auto Loan": 78.95,
      "Student Loan": 95.20,
      "Personal Loan": 54.17,
      "Business Credit Card": 29.12,
      "Taxes Owed": 0.00,
    };
    return interestMap[accountName] || 25.50;
  };

  // Get unique sub-types for filtering based on selected account types
  const availableSubTypes = Array.from(new Set(
    allAccounts
      .filter(account => selectedAccountTypes.includes(account.type))
      .map(account => account.accountType)
  ));

  // Sort accounts based on sortBy preference
  const sortedAccounts = allAccounts.sort((a, b) => {
    if (sortBy === 'name') {
      return a.name.localeCompare(b.name);
    } else if (sortBy === 'name-reverse') {
      return b.name.localeCompare(a.name);
    } else if (sortBy === 'type-reverse') {
      // First by type (Asset first, then Debt)
      if (a.type !== b.type) {
        return a.type === 'Asset' ? -1 : 1;
      }
      // Then by account sub-type within same type
      return a.accountType.localeCompare(b.accountType);
    } else { // sortBy === 'type'
      // First by type (Debt first, then Asset)
      if (a.type !== b.type) {
        return a.type === 'Debt' ? -1 : 1;
      }
      // Then by account sub-type within same type
      return a.accountType.localeCompare(b.accountType);
    }
  });

  // Filter accounts based on selected types and sub-types
  const filteredAccounts = sortedAccounts.filter(account => {
    const typeMatch = selectedAccountTypes.includes(account.type);
    const subTypeMatch = selectedSubTypes.length === 0 || selectedSubTypes.includes(account.accountType);
    return typeMatch && subTypeMatch;
  });

  // Pagination logic for statements
  const totalPages = Math.ceil(filteredAccounts.length / accountsPerPage);
  const startIndex = currentPage * accountsPerPage;
  const endIndex = startIndex + accountsPerPage;
  const paginatedAccounts = filteredAccounts.slice(startIndex, endIndex);

  // For non-statements tabs, show all accounts
  const accounts = filteredAccounts;

  const form = useForm<AccountFormData>({
    resolver: zodResolver(accountFormSchema),
    defaultValues: {
      name: "",
      type: "checking",
      balance: "",
      description: "",
      interestRate: "",
      creditLimit: "",
      apr: "",
      dueDate: "",
    },
  });

  const balanceForm = useForm<BalanceAdjustmentData>({
    resolver: zodResolver(balanceAdjustmentSchema),
    defaultValues: {
      newBalance: "",
    },
  });

  const handleAssetSubmit = (data: AccountFormData) => {
    console.log("Creating asset account:", data);
    setIsAssetDialogOpen(false);
    form.reset();
  };

  const handleDebtSubmit = (data: AccountFormData) => {
    console.log("Creating debt account:", data);
    setIsDebtDialogOpen(false);
    form.reset();
  };

  const handleBalanceAdjustment = (data: BalanceAdjustmentData) => {
    console.log("Adjusting balance for", selectedAccount?.name, "to", data.newBalance);
    setIsBalanceDialogOpen(false);
    setSelectedAccount(null);
    balanceForm.reset();
  };

  const openBalanceAdjustment = (accountName: string, currentBalance: number) => {
    setSelectedAccount({ name: accountName, balance: currentBalance });
    balanceForm.setValue("newBalance", currentBalance.toString());
    setIsBalanceDialogOpen(true);
  };

  const openEditAccount = (accountData: AccountFormData) => {
    setEditingAccount(accountData);
    form.reset(accountData);
    setIsEditDialogOpen(true);
  };

  const handleEditAccount = (data: AccountFormData) => {
    console.log("Editing account:", editingAccount?.name, "with data:", data);
    setIsEditDialogOpen(false);
    setEditingAccount(null);
    form.reset();
  };

  const toggleMonth = (monthValue: string) => {
    setSelectedMonths(prev => 
      prev.includes(monthValue) 
        ? prev.filter(m => m !== monthValue)
        : [...prev, monthValue].sort()
    );
  };

  const toggleAccountType = (accountType: string) => {
    setSelectedAccountTypes(prev => 
      prev.includes(accountType) 
        ? prev.filter(t => t !== accountType)
        : [...prev, accountType]
    );
  };

  const toggleSubType = (subType: string) => {
    setSelectedSubTypes(prev => 
      prev.includes(subType) 
        ? prev.filter(s => s !== subType)
        : [...prev, subType]
    );
  };

  const handleSortChange = (value: string) => {
    setSortBy(value as 'name' | 'type' | 'name-reverse' | 'type-reverse');
  };

  const openNotesDialog = (accountName: string) => {
    setSelectedAccountForNotes(accountName);
    setIsNotesDialogOpen(true);
  };

  const addNote = () => {
    if (newNote.trim() && selectedAccountForNotes) {
      setAccountNotes(prev => ({
        ...prev,
        [selectedAccountForNotes]: [...(prev[selectedAccountForNotes] || []), newNote.trim()]
      }));
      setNewNote("");
    }
  };

  const removeNote = (accountName: string, noteIndex: number) => {
    setAccountNotes(prev => ({
      ...prev,
      [accountName]: prev[accountName]?.filter((_, index) => index !== noteIndex) || []
    }));
  };

<<<<<<< HEAD
  // Get debt accounts for debt payoff tab
  const getDebtAccounts = () => {
    return allAccounts.filter(account => account.type === 'Debt');
  };

  // Calculate debt payoff scenarios
  const calculatePayoff = (balance: number, rate: number, payment: number) => {
    const monthlyRate = rate / 100 / 12;
    if (monthlyRate === 0) return { months: Math.ceil(balance / payment), totalInterest: 0 };
    
    const months = Math.ceil(-Math.log(1 - (balance * monthlyRate) / payment) / Math.log(1 + monthlyRate));
    const totalPaid = months * payment;
    const totalInterest = totalPaid - balance;
    
    return { months, totalInterest };
  };

  const AddAssetAccountDialog = () => (
    <Dialog open={isAssetDialogOpen} onOpenChange={setIsAssetDialogOpen}>
      <DialogTrigger asChild>
        <Button size="sm">
          <Plus className="mr-1 h-3 w-3" />
          Add Account
        </Button>
      </DialogTrigger>
      <DialogContent className="sm:max-w-md">
        <DialogHeader>
          <DialogTitle>Add New Asset Account</DialogTitle>
        </DialogHeader>
        <Form {...form}>
          <form onSubmit={form.handleSubmit(handleAssetSubmit)} className="space-y-4">
            <FormField
              control={form.control}
              name="name"
              render={({ field }) => (
                <FormItem>
                  <FormLabel>Account Name</FormLabel>
                  <FormControl>
                    <Input placeholder="e.g., Main Checking" {...field} />
                  </FormControl>
                  <FormMessage />
                </FormItem>
              )}
            />

            <FormField
              control={form.control}
              name="type"
              render={({ field }) => (
                <FormItem>
                  <FormLabel>Account Type</FormLabel>
                  <Select onValueChange={field.onChange} defaultValue={field.value}>
                    <FormControl>
                      <SelectTrigger>
                        <SelectValue placeholder="Select account type" />
                      </SelectTrigger>
                    </FormControl>
                    <SelectContent>
                      <SelectItem value="checking">Checking</SelectItem>
                      <SelectItem value="savings">Savings</SelectItem>
                      <SelectItem value="money_market">Money Market</SelectItem>
                      <SelectItem value="investment">Investment</SelectItem>
                      <SelectItem value="other_asset">Other Asset</SelectItem>
                    </SelectContent>
                  </Select>
                  <FormMessage />
                </FormItem>
              )}
            />

            <FormField
              control={form.control}
              name="balance"
              render={({ field }) => (
                <FormItem>
                  <FormLabel>Current Balance</FormLabel>
                  <FormControl>
                    <Input type="number" step="0.01" placeholder="0.00" {...field} />
                  </FormControl>
                  <FormMessage />
                </FormItem>
              )}
            />

            <FormField
              control={form.control}
              name="description"
              render={({ field }) => (
                <FormItem>
                  <FormLabel>Description (Optional)</FormLabel>
                  <FormControl>
                    <Input placeholder="e.g., Primary checking account" {...field} />
                  </FormControl>
                  <FormMessage />
                </FormItem>
              )}
            />

            <FormField
              control={form.control}
              name="interestRate"
              render={({ field }) => (
                <FormItem>
                  <FormLabel>Interest Rate (Optional)</FormLabel>
                  <FormControl>
                    <Input type="number" step="0.01" placeholder="4.5" {...field} />
                  </FormControl>
                  <FormMessage />
                </FormItem>
              )}
            />
=======
  const calculateDebtSummary = () => {
    const debtAccounts = getDebtAccounts();
    let totalDebt = 0;
    let totalMonthlyInterest = 0;
    let totalYearlyInterest = 0;
    let projectedYearEndDebt = 0;
    let yearToDateInterest = 0;

    // Calculate year-to-date interest (assuming 8 months into the year for demo)
    const monthsPassedThisYear = new Date().getMonth() + 1;

    debtAccounts.forEach(account => {
      const balance = getBalance(account.name);
      const monthlyPayment = paymentSchedules[account.name]?.amount || (balance * 0.02);
      const payoffInfo = calculatePayoffDate(balance, account.apr || 0, monthlyPayment);
      
      totalDebt += balance;
      if (payoffInfo) {
        totalMonthlyInterest += payoffInfo.monthlyInterest;
        totalYearlyInterest += payoffInfo.yearlyInterest;
        projectedYearEndDebt += payoffInfo.yearEndBalance;
        yearToDateInterest += payoffInfo.monthlyInterest * monthsPassedThisYear;
      }
    });

    return {
      totalDebt,
      totalMonthlyInterest,
      totalYearlyInterest,
      projectedYearEndDebt,
      debtReduction: totalDebt - projectedYearEndDebt,
      yearToDateInterest
    };
  };

  const toggleChartExpansion = (accountName: string) => {
    console.log(`Toggling chart for: ${accountName}`);
    setExpandedCharts(prev => {
      const newState = {
        ...prev,
        [accountName]: !prev[accountName]
      };
      console.log('Chart expansion state:', newState);
      return newState;
    });
  };

  const openPaymentDialog = (accountName: string) => {
    setSelectedDebtAccount(accountName);
    setCurrentPaymentForm({
      account: accountName,
      amount: '',
      frequency: 'monthly',
      paymentSource: 'checking-account',
      startDate: new Date().toISOString().split('T')[0]
    });
    setIsPaymentDialogOpen(true);
  };

  const handleSchedulePayment = () => {
    if (currentPaymentForm.account && currentPaymentForm.amount) {
      setPaymentSchedules(prev => ({
        ...prev,
        [currentPaymentForm.account]: {
          frequency: currentPaymentForm.frequency,
          amount: parseFloat(currentPaymentForm.amount),
          paymentAccount: currentPaymentForm.paymentSource,
          nextDueDate: currentPaymentForm.startDate,
          startDate: currentPaymentForm.startDate
        }
      }));
      setIsPaymentDialogOpen(false);
      setCurrentPaymentForm({
        account: '',
        amount: '',
        frequency: '',
        paymentSource: '',
        startDate: new Date().toISOString().split('T')[0]
      });
    }
  };

  // Debt filtering and sorting functions
  const getFilteredAndSortedDebtAccounts = () => {
    let debtAccounts = getDebtAccounts();

    // Filter by sub-type
    if (debtFilterBy.length > 0) {
      debtAccounts = debtAccounts.filter(account => 
        debtFilterBy.includes(account.accountType || 'Other')
      );
    }

    // Sort accounts
    debtAccounts.sort((a, b) => {
      const aBalance = getBalance(a.name);
      const bBalance = getBalance(b.name);
      const aPayment = paymentSchedules[a.name]?.amount || (aBalance * 0.02);
      const bPayment = paymentSchedules[b.name]?.amount || (bBalance * 0.02);
      const aPayoffInfo = calculatePayoffDate(aBalance, a.apr || 0, aPayment);
      const bPayoffInfo = calculatePayoffDate(bBalance, b.apr || 0, bPayment);

      switch (debtSortBy) {
        case 'name':
          return a.name.localeCompare(b.name);
        case 'nameDesc':
          return b.name.localeCompare(a.name);
        case 'balance':
          return bBalance - aBalance; // Highest balance first
        case 'balanceAsc':
          return aBalance - bBalance; // Lowest balance first
        case 'interest':
          const aInterest = (a.apr || 0) * aBalance / 100 / 12;
          const bInterest = (b.apr || 0) * bBalance / 100 / 12;
          return bInterest - aInterest; // Highest interest first
        case 'payoff':
          const aMonths = aPayoffInfo?.months || 999;
          const bMonths = bPayoffInfo?.months || 999;
          return aMonths - bMonths; // Shortest payoff first
        case 'apr':
          return (b.apr || 0) - (a.apr || 0); // Highest APR first
        case 'aprAsc':
          return (a.apr || 0) - (b.apr || 0); // Lowest APR first
        default:
          return 0;
      }
    });

    return debtAccounts;
  };

  const getUniqueDebtSubTypes = () => {
    return Array.from(new Set(getDebtAccounts().map(account => account.accountType || 'Other')));
  };
  
  const form = useForm<AccountFormData>({
    resolver: zodResolver(accountFormSchema),
    defaultValues: {
      name: "",
      type: "checking",
      balance: "",
      description: "",
      interestRate: "",
      creditLimit: "",
      apr: "",
      dueDate: "",
    },
  });
>>>>>>> 41a49ebe

            <div className="flex justify-end space-x-2 pt-4">
              <Button type="button" variant="outline" onClick={() => setIsAssetDialogOpen(false)}>
                Cancel
              </Button>
              <Button type="submit">Create Account</Button>
            </div>
          </form>
        </Form>
      </DialogContent>
    </Dialog>
  );

  const AddDebtAccountDialog = () => (
    <Dialog open={isDebtDialogOpen} onOpenChange={setIsDebtDialogOpen}>
      <DialogTrigger asChild>
        <Button size="sm">
          <Plus className="mr-1 h-3 w-3" />
          Add Account
        </Button>
      </DialogTrigger>
      <DialogContent className="sm:max-w-md">
        <DialogHeader>
          <DialogTitle>Add New Debt Account</DialogTitle>
        </DialogHeader>
        <Form {...form}>
          <form onSubmit={form.handleSubmit(handleDebtSubmit)} className="space-y-4">
            <FormField
              control={form.control}
              name="name"
              render={({ field }) => (
                <FormItem>
                  <FormLabel>Account Name</FormLabel>
                  <FormControl>
                    <Input placeholder="e.g., Credit Card" {...field} />
                  </FormControl>
                  <FormMessage />
                </FormItem>
              )}
            />

            <FormField
              control={form.control}
              name="type"
              render={({ field }) => (
                <FormItem>
                  <FormLabel>Account Type</FormLabel>
                  <Select onValueChange={field.onChange} defaultValue={field.value}>
                    <FormControl>
                      <SelectTrigger>
                        <SelectValue placeholder="Select account type" />
                      </SelectTrigger>
                    </FormControl>
                    <SelectContent>
                      <SelectItem value="credit_card">Credit Card</SelectItem>
                      <SelectItem value="mortgage">Mortgage</SelectItem>
                      <SelectItem value="student_loan">Student Loan</SelectItem>
                      <SelectItem value="auto_loan">Auto Loan</SelectItem>
                      <SelectItem value="line_of_credit">Line of Credit</SelectItem>
                      <SelectItem value="other_debt">Other Debt</SelectItem>
                    </SelectContent>
                  </Select>
                  <FormMessage />
                </FormItem>
              )}
            />

            <FormField
              control={form.control}
              name="balance"
              render={({ field }) => (
                <FormItem>
                  <FormLabel>Current Balance</FormLabel>
                  <FormControl>
                    <Input type="number" step="0.01" placeholder="0.00" {...field} />
                  </FormControl>
                  <FormMessage />
                </FormItem>
              )}
            />

            <FormField
              control={form.control}
              name="description"
              render={({ field }) => (
                <FormItem>
                  <FormLabel>Description (Optional)</FormLabel>
                  <FormControl>
                    <Input placeholder="e.g., Visa •••• 1234" {...field} />
                  </FormControl>
                  <FormMessage />
                </FormItem>
              )}
            />

            <FormField
              control={form.control}
              name="creditLimit"
              render={({ field }) => (
                <FormItem>
                  <FormLabel>Credit Limit (Optional)</FormLabel>
                  <FormControl>
                    <Input type="number" step="0.01" placeholder="5000.00" {...field} />
                  </FormControl>
                  <FormMessage />
                </FormItem>
              )}
            />

            <FormField
              control={form.control}
              name="apr"
              render={({ field }) => (
                <FormItem>
                  <FormLabel>APR (Optional)</FormLabel>
                  <FormControl>
                    <Input type="number" step="0.01" placeholder="5.25" {...field} />
                  </FormControl>
                  <FormMessage />
                </FormItem>
              )}
            />

            <FormField
              control={form.control}
              name="dueDate"
              render={({ field }) => (
                <FormItem>
                  <FormLabel>Monthly Due Date (Optional)</FormLabel>
                  <FormControl>
                    <Input type="number" min="1" max="31" placeholder="15" {...field} />
                  </FormControl>
                  <FormMessage />
                </FormItem>
              )}
            />

            <div className="flex justify-end space-x-2 pt-4">
              <Button type="button" variant="outline" onClick={() => setIsDebtDialogOpen(false)}>
                Cancel
              </Button>
              <Button type="submit">Create Account</Button>
            </div>
          </form>
        </Form>
      </DialogContent>
    </Dialog>
  );

  const EditAccountDialog = () => {
    const isAssetAccount = editingAccount?.type && ["checking", "savings", "money_market", "investment", "other_asset"].includes(editingAccount.type);
    const isDebtAccount = editingAccount?.type && ["credit_card", "mortgage", "student_loan", "auto_loan", "line_of_credit", "other_debt"].includes(editingAccount.type);

    return (
      <Dialog open={isEditDialogOpen} onOpenChange={setIsEditDialogOpen}>
        <DialogContent className="sm:max-w-md">
          <DialogHeader>
            <DialogTitle>Edit {isAssetAccount ? "Asset" : isDebtAccount ? "Debt" : ""} Account - {editingAccount?.name}</DialogTitle>
          </DialogHeader>
          <Form {...form}>
            <form onSubmit={form.handleSubmit(handleEditAccount)} className="space-y-4">
              <FormField
                control={form.control}
                name="name"
                render={({ field }) => (
                  <FormItem>
                    <FormLabel>Account Name</FormLabel>
                    <FormControl>
                      <Input placeholder="e.g., Main Checking" {...field} />
                    </FormControl>
                    <FormMessage />
                  </FormItem>
                )}
              />

              <FormField
                control={form.control}
                name="description"
                render={({ field }) => (
                  <FormItem>
                    <FormLabel>Description (Optional)</FormLabel>
                    <FormControl>
                      <Input placeholder={isAssetAccount ? "e.g., Primary checking account" : "e.g., Visa •••• 1234"} {...field} />
                    </FormControl>
                    <FormMessage />
                  </FormItem>
                )}
              />

              {isAssetAccount && (
                <FormField
                  control={form.control}
                  name="interestRate"
                  render={({ field }) => (
                    <FormItem>
                      <FormLabel>Interest Rate (Optional)</FormLabel>
                      <FormControl>
                        <Input type="number" step="0.01" placeholder="4.5" {...field} />
                      </FormControl>
                      <FormMessage />
                    </FormItem>
                  )}
                />
              )}

              {isDebtAccount && (
                <>
                  <FormField
                    control={form.control}
                    name="creditLimit"
                    render={({ field }) => (
                      <FormItem>
                        <FormLabel>Credit Limit (Optional)</FormLabel>
                        <FormControl>
                          <Input type="number" step="0.01" placeholder="5000.00" {...field} />
                        </FormControl>
                        <FormMessage />
                      </FormItem>
                    )}
                  />

                  <FormField
                    control={form.control}
                    name="apr"
                    render={({ field }) => (
                      <FormItem>
                        <FormLabel>APR (Optional)</FormLabel>
                        <FormControl>
                          <Input type="number" step="0.01" placeholder="5.25" {...field} />
                        </FormControl>
                        <FormMessage />
                      </FormItem>
                    )}
                  />

                  <FormField
                    control={form.control}
                    name="dueDate"
                    render={({ field }) => (
                      <FormItem>
                        <FormLabel>Monthly Due Date (Optional)</FormLabel>
                        <FormControl>
                          <Input type="number" min="1" max="31" placeholder="15" {...field} />
                        </FormControl>
                        <FormMessage />
                      </FormItem>
                    )}
                  />
                </>
              )}

              <div className="flex justify-end space-x-2 pt-4">
                <Button type="button" variant="outline" onClick={() => setIsEditDialogOpen(false)}>
                  Cancel
                </Button>
                <Button type="submit">Update Account</Button>
              </div>
            </form>
          </Form>
        </DialogContent>
      </Dialog>
    );
  };

  return (
    <AppShell
      accountsTabValue={activeTab}
      onAccountsTabChange={setActiveTab}
    >
      <div className="p-4 lg:p-8">
        <Tabs value={activeTab} onValueChange={setActiveTab} className="space-y-6">
<<<<<<< HEAD
          <TabsList className="grid w-full grid-cols-3 max-w-lg">
            <TabsTrigger value="accounts">My Accounts</TabsTrigger>
            <TabsTrigger value="statements">Statements</TabsTrigger>
            <TabsTrigger value="debt-payoff">Debt Payoff</TabsTrigger>
          </TabsList>
=======
          <div className="flex justify-center lg:block hidden">
            <TabsList className="grid grid-cols-3 max-w-2xl">
              <TabsTrigger value="accounts">My Accounts</TabsTrigger>
              <TabsTrigger value="statements">Statements</TabsTrigger>
              <TabsTrigger value="debt-payoff">Debt Payoff</TabsTrigger>
            </TabsList>
          </div>
>>>>>>> 41a49ebe
          
          <TabsContent value="accounts" className="space-y-8">
            {/* Asset Accounts */}
            <div className="mb-8">
              <div className="flex items-center justify-between mb-4">
                <h2 className="text-lg font-semibold text-gray-900 flex items-center">
                  <Building className="mr-2 h-5 w-5 text-green-600" />
                  Asset Accounts
                </h2>
<<<<<<< HEAD
                <AddAssetAccountDialog />
              </div>
              <div className="grid gap-4">
                {allAccounts.filter(account => account.type === 'Asset').map((account) => (
                  <Card key={account.name}>
                    <CardContent className="p-6">
                      <div className="flex items-center justify-between">
                        <div className="flex-1">
                          <h3 className="font-semibold text-gray-900">{account.name}</h3>
                          <p className="text-sm text-gray-600">{account.accountType}</p>
                          {account.apr && (
                            <p className="text-sm text-gray-500">{account.apr}% APY</p>
                          )}
                        </div>
                        <div className="flex items-center space-x-2">
                          <p className="text-lg font-semibold text-green-600">
                            {formatCurrency(getBalance(account.name))}
                          </p>
                          <Button 
                            variant="ghost" 
                            size="sm" 
                            onClick={() => openBalanceAdjustment(account.name, getBalance(account.name))}
                          >
                            <Edit className="h-4 w-4" />
                          </Button>
                          <Button 
                            variant="ghost" 
                            size="sm" 
                            onClick={() => openEditAccount({
                              name: account.name,
                              type: account.accountType.toLowerCase().replace(' ', '_') as any,
                              balance: getBalance(account.name).toString(),
                              description: account.accountType,
                              interestRate: account.apr?.toString() || "",
                              creditLimit: "",
                              apr: "",
                              dueDate: "",
                            })}
                          >
                            <Settings className="h-4 w-4" />
                          </Button>
                          <Button 
                            variant="ghost" 
                            size="sm" 
                            onClick={() => openNotesDialog(account.name)}
                          >
                            <FileText className="h-4 w-4" />
                          </Button>
                        </div>
=======
                <Dialog open={isAssetDialogOpen} onOpenChange={setIsAssetDialogOpen}>
                  <DialogTrigger asChild>
                    <Button size="sm">
                      <Plus className="mr-1 h-3 w-3" />
                      Add Account
                    </Button>
                  </DialogTrigger>
                  <DialogContent className="sm:max-w-md">
                    <DialogHeader>
                      <DialogTitle>Add New Asset Account</DialogTitle>
                    </DialogHeader>
                    <Form {...form}>
                      <form onSubmit={form.handleSubmit(handleAssetSubmit)} className="space-y-4">
                        <FormField
                          control={form.control}
                          name="name"
                          render={({ field }) => (
                            <FormItem>
                              <FormLabel>Account Name</FormLabel>
                              <FormControl>
                                <Input placeholder="e.g., Main Checking" {...field} />
                              </FormControl>
                              <FormMessage />
                            </FormItem>
                          )}
                        />
                        <FormField
                          control={form.control}
                          name="type"
                          render={({ field }) => (
                            <FormItem>
                              <FormLabel>Account Type</FormLabel>
                              <Select onValueChange={field.onChange} defaultValue={field.value}>
                                <FormControl>
                                  <SelectTrigger>
                                    <SelectValue placeholder="Select account type" />
                                  </SelectTrigger>
                                </FormControl>
                                <SelectContent>
                                  <SelectItem value="checking">Checking</SelectItem>
                                  <SelectItem value="savings">Savings</SelectItem>
                                  <SelectItem value="business_checking">Business Checking</SelectItem>
                                  <SelectItem value="money_market">Money Market</SelectItem>
                                  <SelectItem value="investment">Investment</SelectItem>
                                  <SelectItem value="other_asset">Other Asset</SelectItem>
                                </SelectContent>
                              </Select>
                              <FormMessage />
                            </FormItem>
                          )}
                        />
                        <FormField
                          control={form.control}
                          name="balance"
                          render={({ field }) => (
                            <FormItem>
                              <FormLabel>Current Balance</FormLabel>
                              <FormControl>
                                <div className="relative">
                                  <span className="absolute left-3 top-1/2 transform -translate-y-1/2 text-gray-500">$</span>
                                  <Input type="number" step="0.01" placeholder="0.00" className="pl-8" {...field} />
                                </div>
                              </FormControl>
                              <FormMessage />
                            </FormItem>
                          )}
                        />
                        <FormField
                          control={form.control}
                          name="description"
                          render={({ field }) => (
                            <FormItem>
                              <FormLabel>Description (Optional)</FormLabel>
                              <FormControl>
                                <Input placeholder="Account description" {...field} />
                              </FormControl>
                              <FormMessage />
                            </FormItem>
                          )}
                        />
                        <FormField
                          control={form.control}
                          name="apr"
                          render={({ field }) => (
                            <FormItem>
                              <FormLabel>Interest Rate (APY %)</FormLabel>
                              <FormControl>
                                <Input type="number" step="0.01" placeholder="0.00" {...field} />
                              </FormControl>
                              <FormMessage />
                            </FormItem>
                          )}
                        />
                        <div className="flex justify-end space-x-2 pt-4">
                          <Button type="button" variant="outline" onClick={() => setIsAssetDialogOpen(false)}>
                            Cancel
                          </Button>
                          <Button type="submit">Create Account</Button>
                        </div>
                      </form>
                    </Form>
                  </DialogContent>
                </Dialog>
              </div>
              <div className="grid gap-4">
                <Card>
                  <CardContent className="p-6">
                    <div className="flex items-center justify-between">
                      <div>
                        <h3 className="text-lg font-bold text-gray-900">Checking Account</h3>
                        <p className="text-sm text-gray-500">Checking</p>
                      </div>
                      <div className="flex items-center space-x-2">
                        <p className="text-lg font-semibold text-green-600">{formatCurrency(12345.67)}</p>
                        <Button 
                          variant="ghost" 
                          size="sm" 
                          onClick={() => openNotesDialog("Checking Account")}
                        >
                          <FileText className="h-4 w-4" />
                        </Button>
                        <Button 
                          variant="ghost" 
                          size="sm" 
                          onClick={() => openBalanceAdjustment("Checking Account", 12345.67)}
                        >
                          <Edit className="h-4 w-4" />
                        </Button>
                      </div>
                    </div>
                  </CardContent>
                </Card>
                <Card>
                  <CardContent className="p-6">
                    <div className="flex items-center justify-between">
                      <div>
                        <h3 className="text-lg font-bold text-gray-900">Savings Account</h3>
                        <p className="text-sm text-gray-500">Savings • 4.5% APY</p>
                      </div>
                      <div className="flex items-center space-x-2">
                        <p className="text-lg font-semibold text-green-600">{formatCurrency(25890.12)}</p>
                        <Button 
                          variant="ghost" 
                          size="sm" 
                          onClick={() => openNotesDialog("Savings Account")}
                        >
                          <FileText className="h-4 w-4" />
                        </Button>
                        <Button 
                          variant="ghost" 
                          size="sm" 
                          onClick={() => openBalanceAdjustment("Savings Account", 25890.12)}
                        >
                          <Edit className="h-4 w-4" />
                        </Button>
>>>>>>> 41a49ebe
                      </div>
                    </CardContent>
                  </Card>
                ))}
              </div>
            </div>

            {/* Debt Accounts */}
            <div>
              <div className="flex items-center justify-between mb-4">
                <h2 className="text-lg font-semibold text-gray-900 flex items-center">
                  <CreditCard className="mr-2 h-5 w-5 text-red-600" />
                  Debt Accounts
                </h2>
<<<<<<< HEAD
                <AddDebtAccountDialog />
              </div>
              <div className="grid gap-4">
                {allAccounts.filter(account => account.type === 'Debt').map((account) => (
                  <Card key={account.name}>
                    <CardContent className="p-6">
                      <div className="flex items-center justify-between">
                        <div className="flex-1">
                          <h3 className="font-semibold text-gray-900">{account.name}</h3>
                          <p className="text-sm text-gray-600">{account.accountType}</p>
                          {account.apr && (
                            <p className="text-sm text-gray-500">{account.apr}% APR</p>
=======
                <Dialog open={isDebtDialogOpen} onOpenChange={setIsDebtDialogOpen}>
                  <DialogTrigger asChild>
                    <Button size="sm">
                      <Plus className="mr-1 h-3 w-3" />
                      Add Account
                    </Button>
                  </DialogTrigger>
                  <DialogContent className="sm:max-w-md">
                    <DialogHeader>
                      <DialogTitle>Add New Debt Account</DialogTitle>
                    </DialogHeader>
                    <Form {...form}>
                      <form onSubmit={form.handleSubmit(handleDebtSubmit)} className="space-y-4">
                        <FormField
                          control={form.control}
                          name="name"
                          render={({ field }) => (
                            <FormItem>
                              <FormLabel>Account Name</FormLabel>
                              <FormControl>
                                <Input placeholder="e.g., Main Credit Card" {...field} />
                              </FormControl>
                              <FormMessage />
                            </FormItem>
                          )}
                        />
                        <FormField
                          control={form.control}
                          name="type"
                          render={({ field }) => (
                            <FormItem>
                              <FormLabel>Account Type</FormLabel>
                              <Select onValueChange={field.onChange} defaultValue={field.value}>
                                <FormControl>
                                  <SelectTrigger>
                                    <SelectValue placeholder="Select account type" />
                                  </SelectTrigger>
                                </FormControl>
                                <SelectContent>
                                  <SelectItem value="credit_card">Credit Card</SelectItem>
                                  <SelectItem value="mortgage">Mortgage</SelectItem>
                                  <SelectItem value="student_loan">Student Loan</SelectItem>
                                  <SelectItem value="auto_loan">Auto Loan</SelectItem>
                                  <SelectItem value="line_of_credit">Line of Credit</SelectItem>
                                  <SelectItem value="taxes">Taxes</SelectItem>
                                  <SelectItem value="other_debt">Other Debt</SelectItem>
                                </SelectContent>
                              </Select>
                              <FormMessage />
                            </FormItem>
                          )}
                        />
                        <FormField
                          control={form.control}
                          name="balance"
                          render={({ field }) => (
                            <FormItem>
                              <FormLabel>Current Balance</FormLabel>
                              <FormControl>
                                <div className="relative">
                                  <span className="absolute left-3 top-1/2 transform -translate-y-1/2 text-gray-500">$</span>
                                  <Input type="number" step="0.01" placeholder="0.00" className="pl-8" {...field} />
                                </div>
                              </FormControl>
                              <FormMessage />
                            </FormItem>
                          )}
                        />
                        <FormField
                          control={form.control}
                          name="description"
                          render={({ field }) => (
                            <FormItem>
                              <FormLabel>Description (Optional)</FormLabel>
                              <FormControl>
                                <Input placeholder="Account description" {...field} />
                              </FormControl>
                              <FormMessage />
                            </FormItem>
                          )}
                        />
                        <FormField
                          control={form.control}
                          name="apr"
                          render={({ field }) => (
                            <FormItem>
                              <FormLabel>Interest Rate (APR %)</FormLabel>
                              <FormControl>
                                <Input type="number" step="0.01" placeholder="0.00" {...field} />
                              </FormControl>
                              <FormMessage />
                            </FormItem>
>>>>>>> 41a49ebe
                          )}
                          {account.dueDate && (
                            <p className="text-sm text-gray-500">Due: {account.dueDate}th</p>
                          )}
                        </div>
                        <div className="flex items-center space-x-2">
                          <p className="text-lg font-semibold text-red-600">
                            {formatCurrency(getBalance(account.name))}
                          </p>
                          <Button 
                            variant="ghost" 
                            size="sm" 
                            onClick={() => openBalanceAdjustment(account.name, getBalance(account.name))}
                          >
                            <Edit className="h-4 w-4" />
                          </Button>
                          <Button 
                            variant="ghost" 
                            size="sm" 
                            onClick={() => openEditAccount({
                              name: account.name,
                              type: account.accountType.toLowerCase().replace(' ', '_') as any,
                              balance: getBalance(account.name).toString(),
                              description: account.accountType,
                              interestRate: "",
                              creditLimit: "5000",
                              apr: account.apr?.toString() || "",
                              dueDate: account.dueDate?.toString() || "",
                            })}
                          >
                            <Settings className="h-4 w-4" />
                          </Button>
                          <Button 
                            variant="ghost" 
                            size="sm" 
                            onClick={() => openNotesDialog(account.name)}
                          >
                            <FileText className="h-4 w-4" />
                          </Button>
                        </div>
<<<<<<< HEAD
=======
                      </form>
                    </Form>
                  </DialogContent>
                </Dialog>
              </div>
              <div className="grid gap-4">
                <Card>
                  <CardContent className="p-6">
                    <div className="flex items-center justify-between">
                      <div>
                        <h3 className="text-lg font-bold text-gray-900">Credit Card</h3>
                        <p className="text-sm text-gray-500">Credit Card • 22.99% APR</p>
>>>>>>> 41a49ebe
                      </div>
                    </CardContent>
                  </Card>
                ))}
              </div>
            </div>
        
            <EditAccountDialog />
          </TabsContent>

          <TabsContent value="statements" className="space-y-6">
            <div className="space-y-6">
              <Collapsible open={isStatementsOpen} onOpenChange={setIsStatementsOpen}>
                <Card>
                  <CollapsibleTrigger asChild>
                    <CardHeader className="cursor-pointer hover:bg-gray-50">
                      <div className="flex items-center justify-between">
                        <CardTitle className="text-xl">Monthly Statements</CardTitle>
                        <Button variant="ghost" size="sm">
                          {isStatementsOpen ? <ChevronUp className="h-4 w-4" /> : <ChevronDown className="h-4 w-4" />}
                        </Button>
                      </div>
                    </CardHeader>
                  </CollapsibleTrigger>
                  <CollapsibleContent>
                    <div className="space-y-4 px-6 pb-2">
                      {/* Account Type Filter */}
                      <div>
                        <p className="text-sm text-gray-600 mb-2">Account Types:</p>
                        <div className="flex gap-4">
                          {['Asset', 'Debt'].map(type => (
                            <label key={type} className="flex items-center space-x-2">
                              <Checkbox
                                checked={selectedAccountTypes.includes(type)}
                                onCheckedChange={() => toggleAccountType(type)}
                              />
                              <span className="text-sm text-gray-700">{type}</span>
                            </label>
                          ))}
                        </div>
                      </div>

                      {/* Month Selection */}
                      <div>
                        <p className="text-sm text-gray-600 mb-2">Select months to edit:</p>
                        <div className="overflow-x-auto scrollbar-hide">
                          <div className="flex gap-4 pb-2 lg:grid lg:grid-cols-3 lg:gap-4 lg:overflow-visible" style={{ width: 'max-content' }}>
                            {availableMonths.map(month => (
                              <label key={month.value} className="flex items-center space-x-2 whitespace-nowrap min-w-[120px] lg:min-w-0">
                                <Checkbox
                                  checked={selectedMonths.includes(month.value)}
                                  onCheckedChange={() => toggleMonth(month.value)}
                                />
                                <span className="text-sm text-gray-700">{month.label}</span>
                              </label>
                            ))}
                          </div>
                        </div>
                      </div>

                      {/* Controls */}
                      <div className="flex items-center gap-4 pt-2">
                        {/* Filter Dropdown */}
                        <div className="flex items-center gap-2">
                          <Label className="text-sm font-medium text-gray-600">Filter:</Label>
                          <DropdownMenu>
                            <DropdownMenuTrigger asChild>
                              <Button variant="outline" className="min-w-[120px] justify-between">
                                {selectedAccountTypes.length === 2 ? 'All Types' : 
                                 selectedAccountTypes.length === 1 ? selectedAccountTypes[0] + ' Only' : 
                                 'No Types'}
                                <ChevronDown className="h-4 w-4 ml-2" />
                              </Button>
                            </DropdownMenuTrigger>
                            <DropdownMenuContent className="w-56 p-3" align="start">
                              <div className="space-y-3">
                                <div>
                                  <Label className="text-sm font-medium text-gray-700 mb-2 block">Account Types:</Label>
                                  <div className="space-y-2">
                                    {['Asset', 'Debt'].map((type) => (
                                      <div key={type} className="flex items-center space-x-2">
                                        <Checkbox
                                          id={`acc-filter-type-${type}`}
                                          checked={selectedAccountTypes.includes(type)}
                                          onCheckedChange={() => toggleAccountType(type)}
                                        />
                                        <Label htmlFor={`acc-filter-type-${type}`} className="text-sm cursor-pointer">
                                          {type}
                                        </Label>
                                      </div>
                                    ))}
                                  </div>
                                </div>
                                {availableSubTypes.length > 0 && (
                                  <div>
                                    <Label className="text-sm font-medium text-gray-700 mb-2 block">Sub-types:</Label>
                                    <div className="grid grid-cols-1 gap-1 max-h-48 overflow-y-auto">
                                      {availableSubTypes.map((subType) => (
                                        <div key={subType} className="flex items-center space-x-2">
                                          <Checkbox
                                            id={`acc-filter-subtype-${subType}`}
                                            checked={selectedSubTypes.includes(subType)}
                                            onCheckedChange={() => toggleSubType(subType)}
                                          />
                                          <Label htmlFor={`acc-filter-subtype-${subType}`} className="text-sm cursor-pointer">
                                            {subType}
                                          </Label>
                                        </div>
                                      ))}
                                    </div>
                                  </div>
                                )}
                              </div>
                            </DropdownMenuContent>
                          </DropdownMenu>
                        </div>

                        {/* Sort Dropdown */}
                        <div className="flex items-center gap-2">
                          <Label className="text-sm font-medium text-gray-600">Sort:</Label>
                          <DropdownMenu>
                            <DropdownMenuTrigger asChild>
                              <Button variant="outline" className="min-w-[140px] justify-between">
                                {sortBy === 'type' ? 'Type (Debt → Asset)' : 
                                 sortBy === 'type-reverse' ? 'Type (Asset → Debt)' :
                                 sortBy === 'name' ? 'Name (A → Z)' : 
                                 sortBy === 'name-reverse' ? 'Name (Z → A)' : 'Type (Debt → Asset)'}
                                <ChevronDown className="h-4 w-4 ml-2" />
                              </Button>
                            </DropdownMenuTrigger>
                            <DropdownMenuContent className="w-56 p-2" align="start">
                              <RadioGroup value={sortBy} onValueChange={handleSortChange} className="space-y-2">
                                <div className="flex items-center space-x-2">
                                  <RadioGroupItem value="type" id="acc-sort-type" />
                                  <Label htmlFor="acc-sort-type" className="text-sm cursor-pointer">
                                    Type (Debt → Asset)
                                  </Label>
                                </div>
                                <div className="flex items-center space-x-2">
                                  <RadioGroupItem value="type-reverse" id="acc-sort-type-reverse" />
                                  <Label htmlFor="acc-sort-type-reverse" className="text-sm cursor-pointer">
                                    Type (Asset → Debt)
                                  </Label>
                                </div>
                                <div className="flex items-center space-x-2">
                                  <RadioGroupItem value="name" id="acc-sort-name" />
                                  <Label htmlFor="acc-sort-name" className="text-sm cursor-pointer">
                                    Name (A → Z)
                                  </Label>
                                </div>
                                <div className="flex items-center space-x-2">
                                  <RadioGroupItem value="name-reverse" id="acc-sort-name-reverse" />
                                  <Label htmlFor="acc-sort-name-reverse" className="text-sm cursor-pointer">
                                    Name (Z → A)
                                  </Label>
                                </div>
                              </RadioGroup>
                            </DropdownMenuContent>
                          </DropdownMenu>
                        </div>
                      </div>
                    </div>

                    {selectedMonths.length > 0 && (
                      <CardContent className="pt-0">
                        <div className="flex justify-between items-center mb-4 pt-4 border-t border-gray-200">
                          <div className="flex items-center gap-3">
                            <h4 className="text-lg font-semibold text-gray-900">Statement Details</h4>
                          </div>
                          <Button variant="outline" size="sm">
                            <Save className="mr-1 h-3 w-3" />
                            Save All Changes
                          </Button>
                        </div>
                        
                        <div className="space-y-4">
                          <div className="relative rounded-lg border-2 border-gray-300 shadow-sm">
                          <div className="overflow-x-auto">
                            <Table className="border-separate border-spacing-0">
                              <TableHeader>
                                <TableRow className="border-none">
                                  <TableHead className="w-[200px] sticky left-0 bg-gray-200 z-20 border-r-2 border-gray-400 font-bold text-gray-800 py-2 px-4 rounded-tl-lg h-12">
                                    ACCOUNT
                                  </TableHead>
                                  {selectedMonths.map((monthValue, index) => {
                                    const monthLabel = availableMonths.find(m => m.value === monthValue)?.label || monthValue;
                                    const [month, year] = monthLabel.split(' ');
                                    return (
                                      <TableHead key={monthValue} className={`text-center min-w-[100px] py-2 px-3 bg-gray-400 text-white font-bold h-12 ${index === selectedMonths.length - 1 ? 'rounded-tr-lg' : 'border-r border-gray-300'}`}>
                                        <div className="text-sm font-bold whitespace-nowrap">
                                          {month.slice(0, 3).toUpperCase()} {year}
                                        </div>
                                      </TableHead>
                                    );
                                  })}
                                </TableRow>
                              </TableHeader>
                              <TableBody>
                                {paginatedAccounts.map((account) => (
                                  <TableRow key={account.name} className="hover:bg-gray-50">
                                    <TableCell className="w-[200px] sticky left-0 bg-white z-10 border-r-2 border-gray-400 py-3">
                                      <div className="space-y-1.5">
                                        <div className="font-medium text-gray-900 text-sm">{account.name}</div>
                                        <div className="flex flex-wrap gap-1 justify-center">
                                          <span className={`px-2 py-0.5 rounded-full text-xs font-medium ${
                                            account.type === 'Asset' 
                                              ? 'bg-green-100 text-green-800' 
                                              : 'bg-red-100 text-red-800'
                                          }`}>
                                            {account.type}
                                          </span>
                                          <span className="px-2 py-0.5 rounded-full text-xs font-medium bg-gray-100 text-gray-700 text-center">
                                            {account.accountType}
                                          </span>
                                        </div>
                                        <div className="text-xs text-gray-500">
                                          {account.dueDate && (
                                            <div className="flex justify-between items-center">
                                              <span>Due: {account.dueDate}th</span>
                                              {account.apr && (
                                                <span>{account.type === 'Asset' ? 'APY' : 'APR'}: {account.apr}%</span>
                                              )}
                                            </div>
                                          )}
                                          {!account.dueDate && account.apr && (
                                            <div>{account.type === 'Asset' ? 'APY' : 'APR'}: {account.apr}%</div>
                                          )}
                                        </div>
                                      </div>
                                    </TableCell>

                                    {selectedMonths.map(monthValue => (
                                      <TableCell key={`${account.name}-${monthValue}`} className="text-center border-r border-gray-200 py-3">
                                        <div className="space-y-1">
                                          <div className="relative">
                                            <span className="absolute left-2 top-1/2 transform -translate-y-1/2 text-gray-500 text-sm">$</span>
                                            <Input
                                              type="text"
                                              defaultValue={getBalance(account.name).toLocaleString()}
                                              className="w-28 h-8 text-center pl-6"
                                            />
                                            <span className="absolute -top-1 -left-1 text-xs text-gray-400 font-medium">B</span>
                                          </div>
                                          <TooltipProvider>
                                            <Tooltip>
                                              <TooltipTrigger asChild>
                                                <div className="relative">
                                                  <span className="absolute left-2 top-1/2 transform -translate-y-1/2 text-gray-500 text-xs">$</span>
                                                  <Input
                                                    type="text"
                                                    defaultValue={getInterest(account.name).toFixed(2)}
                                                    className="w-28 h-6 text-center pl-6 text-xs"
                                                  />
                                                  <span className="absolute -top-1 -left-1 text-xs text-gray-400 font-medium">I</span>
                                                </div>
                                              </TooltipTrigger>
                                              <TooltipContent>
                                                <p>Interest/Return for this month</p>
                                              </TooltipContent>
                                            </Tooltip>
                                          </TooltipProvider>
                                        </div>
                                      </TableCell>
                                    ))}
                                  </TableRow>
                                ))}
                              </TableBody>
                            </Table>
                          </div>
                        </div>

                        {/* Pagination */}
                        {totalPages > 1 && (
                          <div className="flex items-center justify-between mt-4">
                            <p className="text-sm text-gray-700">
                              Showing {startIndex + 1} to {Math.min(endIndex, filteredAccounts.length)} of {filteredAccounts.length} accounts
                            </p>
                            <div className="flex items-center space-x-2">
                              <Button
                                variant="outline"
                                size="sm"
                                onClick={() => setCurrentPage(prev => Math.max(0, prev - 1))}
                                disabled={currentPage === 0}
                              >
                                <ChevronLeft className="h-4 w-4" />
                                Previous
                              </Button>
                              <span className="text-sm text-gray-700">
                                Page {currentPage + 1} of {totalPages}
                              </span>
                              <Button
                                variant="outline"
                                size="sm"
                                onClick={() => setCurrentPage(prev => Math.min(totalPages - 1, prev + 1))}
                                disabled={currentPage === totalPages - 1}
                              >
                                Next
                                <ChevronRight className="h-4 w-4" />
                              </Button>
                            </div>
                          </div>
                        )}
                        </div>
                      </CardContent>
                    )}
                  </CollapsibleContent>
                </Card>
              </Collapsible>
            </div>
          </TabsContent>

          <TabsContent value="debt-payoff" className="space-y-6">
<<<<<<< HEAD
            {/* Debt Overview */}
            <Card className="bg-orange-50">
              <CardContent className="pt-6">
                <div className="grid grid-cols-4 gap-6">
                  <div className="text-center">
                    <p className="text-sm text-gray-600 mb-1">Total Debt</p>
                    <p className="text-2xl font-bold text-red-600">{formatCurrency(340256.78)}</p>
                    <p className="text-xs text-gray-500 mt-1">$NaN Starting Bal</p>
                  </div>
                  <div className="text-center">
                    <p className="text-sm text-gray-600 mb-1">Est. Monthly Interest</p>
                    <p className="text-xl font-semibold text-orange-600">{formatCurrency(1802)}</p>
                    <p className="text-xs text-gray-500 mt-1">6.4% Est. APR</p>
                  </div>
                  <div className="text-center">
                    <p className="text-sm text-gray-600 mb-1">YTD Interest Paid</p>
                    <p className="text-xl font-semibold text-red-600">{formatCurrency(14419)}</p>
                    <p className="text-xs text-gray-500 mt-1">$23,429 Est. Annual</p>
                  </div>
                  <div className="text-center">
                    <p className="text-sm text-gray-600 mb-1">End-of-Year Balance</p>
                    <p className="text-xl font-semibold text-gray-700">{formatCurrency(276512)}</p>
                    <p className="text-xs text-gray-500 mt-1">-$63,645 Change</p>
                  </div>
                </div>
              </CardContent>
            </Card>

            {/* Debt Accounts & Management */}
            <Collapsible open={isDebtAccountsExpanded} onOpenChange={setIsDebtAccountsExpanded}>
              <Card>
                <CollapsibleTrigger asChild>
                  <CardHeader className="cursor-pointer hover:bg-gray-50">
                    <div className="flex items-center justify-between">
                      <CardTitle className="text-xl flex items-center">
                        <CreditCard className="mr-2 h-5 w-5 text-red-600" />
                        Debt Accounts & Management
                        <span className="ml-2 text-sm bg-blue-100 text-blue-800 px-2 py-1 rounded-full">6 accounts</span>
                      </CardTitle>
                      <Button variant="ghost" size="sm">
                        {isDebtAccountsExpanded ? <ChevronUp className="h-4 w-4" /> : <ChevronDown className="h-4 w-4" />}
                      </Button>
                    </div>
                  </CardHeader>
                </CollapsibleTrigger>
                <CollapsibleContent>
                  <CardContent>
                    <div className="mb-4 flex items-center justify-between">
                      <Button size="sm" className="bg-blue-600 hover:bg-blue-700">
                        <Plus className="mr-1 h-3 w-3" />
                        Schedule Payment
                      </Button>
                      <div className="flex items-center space-x-4">
                        <div className="flex items-center space-x-2">
                          <Label className="text-sm">Filter:</Label>
                          <Select value="all">
                            <SelectTrigger className="w-32">
                              <SelectValue placeholder="All Types" />
                            </SelectTrigger>
                            <SelectContent>
                              <SelectItem value="all">All Types</SelectItem>
                              <SelectItem value="credit">Credit Cards</SelectItem>
                              <SelectItem value="loans">Loans</SelectItem>
                            </SelectContent>
                          </Select>
                        </div>
                        <div className="flex items-center space-x-2">
                          <Label className="text-sm">Sort:</Label>
                          <Select value="balance">
                            <SelectTrigger className="w-32">
                              <SelectValue placeholder="Balance (High)" />
                            </SelectTrigger>
                            <SelectContent>
                              <SelectItem value="balance">Balance (High)</SelectItem>
                              <SelectItem value="interest">Interest Rate</SelectItem>
                              <SelectItem value="payoff">Payoff Date</SelectItem>
                            </SelectContent>
                          </Select>
=======
            <div className="space-y-6">
              <div>
                <h2 
                  className="text-2xl font-bold text-gray-900 cursor-pointer hover:text-blue-600 transition-colors"
                  onClick={() => !hideDebtPayoffInfo && setShowDebtPayoffInfo(true)}
                >
                  Debt Overview
                </h2>
              </div>

              {/* Debt Summary Card */}
              {getDebtAccounts().length > 0 && (
                <Card className="bg-gradient-to-r from-red-50 to-orange-50 border-red-200">
                  <CardContent className="py-3">
                    <div className="grid grid-cols-2 lg:grid-cols-4 gap-3">
                      {(() => {
                        const summary = calculateDebtSummary();
                        return (
                          <>
                            <div className="text-center">
                              <p className="text-sm text-gray-600 font-medium">Total Debt</p>
                              <p className="text-xl font-bold text-gray-900">${summary.totalDebt.toLocaleString()}</p>
                              <p className="text-xs text-gray-500">
                                {(() => {
                                  const debtAccounts = getDebtAccounts();
                                  let totalStartBalance = 0;
                                  
                                  debtAccounts.forEach(account => {
                                    const accountId = account.name.toLowerCase().replace(/\s+/g, '-');
                                    const statements = (monthlyStatements || []).filter(s => s.accountId === accountId);
                                    if (statements.length > 0) {
                                      // Find January statement or earliest available
                                      const januaryStatement = statements.find(s => {
                                        const date = new Date(s.year, s.month - 1);
                                        return date.getMonth() === 0 && date.getFullYear() === new Date().getFullYear();
                                      });
                                      
                                      if (januaryStatement) {
                                        totalStartBalance += Math.abs(januaryStatement.startingBalance);
                                      } else {
                                        // Use earliest available statement
                                        const sortedStatements = statements.sort((a, b) => {
                                          const dateA = new Date(a.year, a.month - 1);
                                          const dateB = new Date(b.year, b.month - 1);
                                          return dateA.getTime() - dateB.getTime();
                                        });
                                        if (sortedStatements[0]) {
                                          totalStartBalance += Math.abs(sortedStatements[0].startingBalance);
                                        }
                                      }
                                    } else {
                                      // No statements, use current balance
                                      const balance = getBalance(account.name);
                                      if (!isNaN(balance)) {
                                        totalStartBalance += Math.abs(balance);
                                      }
                                    }
                                  });
                                  
                                  if (isNaN(totalStartBalance) || totalStartBalance === 0) {
                                    return "No Starting Bal";
                                  }
                                  return `$${Math.round(totalStartBalance).toLocaleString()} Starting Bal`;
                                })()}
                              </p>
                            </div>
                            <div className="text-center">
                              <p className="text-sm text-gray-600 font-medium">Est. Monthly Interest</p>
                              <p className="text-xl font-bold text-gray-900">${Math.round(summary.totalMonthlyInterest).toLocaleString()}</p>
                              <p className="text-xs text-gray-500">
                                {summary.totalDebt > 0 ? 
                                  `${Math.min(((summary.totalMonthlyInterest * 12 / summary.totalDebt) * 100), 6.4).toFixed(1)}% Est. APR` : 
                                  '0.0% Est. APR'
                                }
                              </p>
                            </div>
                            <div className="text-center">
                              <p className="text-sm text-gray-600 font-medium">YTD Interest Paid</p>
                              <p className="text-xl font-bold text-gray-900">${Math.round(summary.yearToDateInterest).toLocaleString()}</p>
                              <p className="text-xs text-gray-500">
                                ${Math.round(summary.yearToDateInterest + (summary.totalYearlyInterest * (12 - new Date().getMonth()) / 12)).toLocaleString()} Est. Annual
                              </p>
                            </div>
                            <div className="text-center">
                              <p className="text-sm text-gray-600 font-medium">End-of-Year Balance</p>
                              <p className="text-xl font-bold text-gray-900">${Math.round(summary.projectedYearEndDebt).toLocaleString()}</p>
                              <p className="text-xs text-gray-500">-${Math.round(summary.debtReduction).toLocaleString()} Change</p>
                            </div>
                          </>
                        );
                      })()}
                    </div>
                  </CardContent>
                </Card>
              )}

              {/* Enhanced Collapsible Debt Accounts Section */}
              {getDebtAccounts().length > 0 && (
                <Card className="bg-gradient-to-br from-slate-50 to-blue-50 border-slate-200 shadow-lg">
                  <Collapsible open={isDebtAccountsExpanded} onOpenChange={setIsDebtAccountsExpanded}>
                    <CollapsibleTrigger className="w-full">
                      <div className="flex items-center justify-between p-4 hover:bg-slate-100 transition-colors rounded-t-lg">
                        <div className="flex items-center gap-3">
                          <div className="w-2 h-2 bg-blue-600 rounded-full"></div>
                          <h3 className="text-lg font-semibold text-gray-900">Debt Accounts & Management</h3>
                          <span className="text-sm text-gray-600 bg-white px-3 py-1 rounded-full border border-gray-200 shadow-sm">
                            {getFilteredAndSortedDebtAccounts().length} accounts
                          </span>
                        </div>
                        <ChevronDown className={`h-5 w-5 text-gray-600 transition-transform duration-200 ${isDebtAccountsExpanded ? 'rotate-180' : ''}`} />
                      </div>
                    </CollapsibleTrigger>
                    
                    <CollapsibleContent>
                      <CardContent className="pt-0 pb-4 space-y-4">
                        {/* Enhanced Sort and Filter Controls */}
                        <div className="flex items-center justify-end gap-4 p-4 bg-white rounded-lg border border-gray-200 shadow-sm">
                          {/* Schedule Payment Button */}
                          <Button onClick={() => openPaymentDialog('new')} size="sm" className="flex items-center space-x-1 mr-auto bg-blue-600 hover:bg-blue-700 text-white">
                            <Plus className="h-4 w-4" />
                            <span>Schedule Payment</span>
                          </Button>

                          {/* Filter Dropdown */}
                          <div className="flex items-center gap-2">
                            <label htmlFor="debt-filter-select" className="text-sm font-medium text-gray-700">Filter:</label>
                            <Select 
                              name="debt-filter"
                              value={debtFilterBy.length === 0 ? "all" : debtFilterBy[0]} 
                              onValueChange={(value) => {
                                if (value === "all") {
                                  setDebtFilterBy([]);
                                } else {
                                  setDebtFilterBy([value]);
                                }
                              }}
                            >
                              <SelectTrigger id="debt-filter-select" className="w-36">
                                <SelectValue placeholder="All Types" />
                              </SelectTrigger>
                              <SelectContent>
                                <SelectItem value="all">All Types</SelectItem>
                                {getUniqueDebtSubTypes().map(subType => (
                                  <SelectItem key={`filter-${subType}`} value={subType}>
                                    {subType.replace('_', ' ').replace(/\b\w/g, (l: string) => l.toUpperCase())}
                                  </SelectItem>
                                ))}
                              </SelectContent>
                            </Select>
                          </div>

                          {/* Sort Dropdown */}
                          <div className="flex items-center gap-2">
                            <label htmlFor="debt-sort-select" className="text-sm font-medium text-gray-700">Sort:</label>
                            <Select 
                              name="debt-sort"
                              value={debtSortBy} 
                              onValueChange={(value: 'name' | 'nameDesc' | 'balance' | 'balanceAsc' | 'interest' | 'payoff' | 'apr' | 'aprAsc') => setDebtSortBy(value)}
                            >
                              <SelectTrigger id="debt-sort-select" className="w-40">
                                <SelectValue placeholder="Balance (High)" />
                              </SelectTrigger>
                              <SelectContent>
                                <SelectItem value="balance">Balance (High)</SelectItem>
                                <SelectItem value="balanceAsc">Balance (Low)</SelectItem>
                                <SelectItem value="name">Name (A-Z)</SelectItem>
                                <SelectItem value="nameDesc">Name (Z-A)</SelectItem>
                                <SelectItem value="interest">Interest (High)</SelectItem>
                                <SelectItem value="payoff">Payoff (Short)</SelectItem>
                                <SelectItem value="apr">APR% (High)</SelectItem>
                                <SelectItem value="aprAsc">APR% (Low)</SelectItem>
                              </SelectContent>
                            </Select>
                          </div>
>>>>>>> 41a49ebe
                        </div>
                      </div>
                    </div>

                    {/* Debt Accounts Grid */}
                    <div className="grid grid-cols-3 gap-4">
                      {[
                        { name: "Mortgage", balance: 285000, apr: 6.5, rate: "6.5%", paymentDue: "$1,844", color: "blue", dueDate: "Jan 2054", nextPayment: "Jan 2025" },
                        { name: "Student Loan", balance: 23800, apr: 4.8, rate: "4.8%", paymentDue: "$268", color: "green", dueDate: "May 2034", nextPayment: "Sep 2025" },
                        { name: "Auto Loan", balance: 18450, apr: 5.2, rate: "5.2%", paymentDue: "$349", color: "purple", dueDate: "Apr 2029", nextPayment: "Apr 2025" },
                        { name: "Personal Loan", balance: 5200, apr: 12.5, rate: "12.5%", paymentDue: "$168", color: "orange", dueDate: "Dec 2027", nextPayment: "Mar 2025" },
                        { name: "Credit Card", balance: 2456, apr: 24.99, rate: "24.99%", paymentDue: "$49", color: "red", dueDate: "Never at minimum", nextPayment: "Sep 2025" },
                        { name: "Business Credit Card", balance: 1850, apr: 18.9, rate: "18.9%", paymentDue: "$37", color: "teal", dueDate: "Jan 2032", nextPayment: "Dec 2024" }
                      ].map((debt, index) => (
                        <div key={debt.name} className="bg-white border rounded-lg p-4 space-y-3">
                          <div className="flex items-center justify-between">
                            <h3 className="font-semibold text-gray-900 text-lg">{debt.name}</h3>
                            <div className="flex items-center space-x-1">
                              <div className="bg-blue-100 text-blue-800 px-2 py-1 rounded text-xs font-medium">
                                8/1
                              </div>
                              <Button variant="ghost" size="sm" className="p-1 h-6 w-6">
                                <Settings className="h-3 w-3 text-gray-400" />
                              </Button>
                              <Button variant="ghost" size="sm" className="p-1 h-6 w-6">
                                <FileText className="h-3 w-3 text-gray-400" />
                              </Button>
                              <Button variant="ghost" size="sm" className="p-1 h-6 w-6">
                                <Edit className="h-3 w-3 text-gray-400" />
                              </Button>
                            </div>
                          </div>
                          
                          <div className="flex items-baseline space-x-2 mb-2">
                            <span className="text-sm font-bold text-red-600">${Math.round(debt.balance).toLocaleString()}</span>
                            <span className="text-sm text-gray-600">{debt.rate} APR</span>
                          </div>
                          
                          <div className="grid grid-cols-4 gap-2 text-xs">
                            <div className="min-w-0 text-center">
                              <p className="text-gray-500 text-xs mb-0.5">Payment</p>
                              <p className="font-bold text-gray-900 text-xs">${Math.round(parseFloat(debt.paymentDue.replace('$', '').replace(',', ''))).toLocaleString()}</p>
                            </div>
                            <div className="min-w-0 text-center">
                              <p className="text-gray-500 text-xs mb-0.5">Interest/mo</p>
                              <p className="font-bold text-red-600 text-xs">${Math.round(debt.balance * debt.apr / 100 / 12).toLocaleString()}</p>
                            </div>
                            <div className="min-w-0 text-center">
                              <p className="text-gray-500 text-xs mb-0.5">Year-end</p>
                              <p className="font-bold text-blue-600 text-xs">${Math.round(debt.balance * 0.85).toLocaleString()}</p>
                            </div>
                            <div className="min-w-0 text-center">
                              <p className="text-gray-500 text-xs mb-0.5">Expected</p>
                              <p className="font-bold text-green-600 text-xs whitespace-nowrap">{debt.dueDate.includes('2030') ? 'JUN 2030' : debt.dueDate.includes('2034') ? 'JUN 2034' : debt.dueDate.includes('2029') ? 'APR 2029' : debt.dueDate.includes('2027') ? 'DEC 2027' : debt.dueDate.includes('Never') ? 'Never' : 'JAN 2032'}</p>
                            </div>
                          </div>
                        </div>
                      ))}
                    </div>
                  </CardContent>
<<<<<<< HEAD
                </CollapsibleContent>
              </Card>
            </Collapsible>
=======
                </Card>
              )}
            </div>

            {/* Payment Schedule Dialog */}
            <Dialog open={isPaymentDialogOpen} onOpenChange={setIsPaymentDialogOpen}>
              <DialogContent className="max-w-md">
                <DialogHeader>
                  <DialogTitle>Schedule Payment</DialogTitle>
                </DialogHeader>
                
                <div className="space-y-4">
                  <div>
                    <Label htmlFor="payment-account">Debt Account</Label>
                    <Select 
                      value={currentPaymentForm.account} 
                      onValueChange={(value) => setCurrentPaymentForm(prev => ({ ...prev, account: value }))}
                    >
                      <SelectTrigger>
                        <SelectValue placeholder="Select debt account" />
                      </SelectTrigger>
                      <SelectContent>
                        {getDebtAccounts().map(account => (
                          <SelectItem key={account.name} value={account.name}>
                            {account.name} (${getBalance(account.name).toLocaleString()})
                          </SelectItem>
                        ))}
                      </SelectContent>
                    </Select>
                  </div>

                  <div>
                    <Label htmlFor="payment-amount">Payment Amount</Label>
                    <div className="relative">
                      <span className="absolute left-3 top-1/2 transform -translate-y-1/2 text-gray-500">$</span>
                      <Input 
                        id="payment-amount" 
                        type="number" 
                        placeholder="0.00"
                        className="pl-8"
                        value={currentPaymentForm.amount}
                        onChange={(e) => setCurrentPaymentForm(prev => ({ ...prev, amount: e.target.value }))}
                      />
                    </div>
                  </div>

                  <div>
                    <Label htmlFor="frequency">Payment Frequency</Label>
                    <Select 
                      value={currentPaymentForm.frequency} 
                      onValueChange={(value) => setCurrentPaymentForm(prev => ({ ...prev, frequency: value }))}
                    >
                      <SelectTrigger>
                        <SelectValue placeholder="Select frequency" />
                      </SelectTrigger>
                      <SelectContent>
                        <SelectItem value="weekly">Weekly</SelectItem>
                        <SelectItem value="bi-weekly">Bi-weekly</SelectItem>
                        <SelectItem value="monthly">Monthly</SelectItem>
                      </SelectContent>
                    </Select>
                  </div>

                  <div>
                    <Label htmlFor="payment-source">Payment Account</Label>
                    <Select 
                      value={currentPaymentForm.paymentSource} 
                      onValueChange={(value) => setCurrentPaymentForm(prev => ({ ...prev, paymentSource: value }))}
                    >
                      <SelectTrigger>
                        <SelectValue placeholder="Select payment source" />
                      </SelectTrigger>
                      <SelectContent>
                        {allAccounts
                          .filter(account => account.type === 'Asset') // Only show asset accounts as payment sources
                          .map(account => (
                            <SelectItem key={account.name} value={account.name.toLowerCase().replace(/\s+/g, '-')}>
                              {account.name}
                            </SelectItem>
                          ))
                        }
                      </SelectContent>
                    </Select>
                  </div>
>>>>>>> 41a49ebe

            {/* Debt by Type - Monthly Summary */}
            <Collapsible open={isDebtSummaryExpanded} onOpenChange={setIsDebtSummaryExpanded}>
              <Card>
                <CollapsibleTrigger asChild>
                  <CardHeader className="cursor-pointer hover:bg-gray-50">
                    <div className="flex items-center justify-between">
                      <CardTitle className="text-xl">
                        Debt by Type - Monthly Summary
                        <span className="ml-2 text-sm text-gray-500">JAN - DEC 2025</span>
                      </CardTitle>
                      <Button variant="ghost" size="sm">
                        {isDebtSummaryExpanded ? <ChevronUp className="h-4 w-4" /> : <ChevronDown className="h-4 w-4" />}
                      </Button>
                    </div>
<<<<<<< HEAD
                  </CardHeader>
                </CollapsibleTrigger>
                <CollapsibleContent>
                  <CardContent>
                    <div className="mb-4 flex items-center justify-between">
                      <div className="flex items-center space-x-2">
                        <Label className="text-sm">Period:</Label>
                        <Button variant="outline" size="sm" className="text-xs">
                          <ChevronLeft className="h-3 w-3" />
                        </Button>
                        <span className="text-sm font-medium">JAN - DEC 2025</span>
                        <Button variant="outline" size="sm" className="text-xs">
                          <ChevronRight className="h-3 w-3" />
                        </Button>
                      </div>
                      <div className="flex items-center space-x-2">
                        <Label className="text-sm">View:</Label>
                        <div className="flex border rounded-md">
                          <Button 
                            variant="ghost" 
                            size="sm" 
                            className={`px-3 py-1 text-xs ${summaryViewMode === 'table' ? 'bg-gray-200' : ''}`}
                            onClick={() => setSummaryViewMode('table')}
                          >
                            Table
                          </Button>
                          <Button 
                            variant="ghost" 
                            size="sm" 
                            className={`px-3 py-1 text-xs ${summaryViewMode === 'chart' ? 'bg-gray-200' : ''}`}
                            onClick={() => setSummaryViewMode('chart')}
                          >
                            Chart
                          </Button>
=======
                  </div>

                  <div className="flex justify-end space-x-2 pt-4">
                    <Button type="button" variant="outline" onClick={() => setIsPaymentDialogOpen(false)}>
                      Cancel
                    </Button>
                    <Button type="button" onClick={handleSchedulePayment}>
                      Schedule Payment
                    </Button>
                  </div>
                </div>
              </DialogContent>
            </Dialog>

            {/* Debt by Type Monthly Summary - Enhanced with Chart Toggle */}
            {getDebtAccounts().length > 0 && (
              <Card className="bg-gradient-to-br from-slate-50 to-blue-50 border-slate-200 shadow-lg">
                <Collapsible open={isDebtSummaryExpanded} onOpenChange={setIsDebtSummaryExpanded}>
                  <CollapsibleTrigger className="w-full">
                    <div className="flex items-center justify-between p-4 hover:bg-slate-100 transition-colors rounded-t-lg">
                      <div className="flex items-center gap-3">
                        <h3 className="text-lg font-semibold text-gray-900">Debt by Type - Monthly Summary</h3>
                        <span className="text-sm text-gray-600 bg-white px-3 py-1 rounded-full border border-gray-200 shadow-sm">
                          {summaryMonthOffset === 1 ? 'JUL-DEC 2025' : 
                           summaryMonthOffset === 0 ? 'JAN-JUN 2025' :
                           summaryMonthOffset === -1 ? 'JUL-DEC 2024' : 'JAN-JUN 2024'}
                        </span>
                      </div>
                      <ChevronDown className={`h-5 w-5 text-gray-600 transition-transform duration-200 ${isDebtSummaryExpanded ? 'rotate-180' : ''}`} />
                    </div>
                  </CollapsibleTrigger>
                  
                  <CollapsibleContent>
                    <CardContent className="pt-0 pb-4 space-y-4">
                      {/* Enhanced Controls */}
                      <div className="flex items-center justify-end gap-4 p-4 bg-white rounded-lg border border-gray-200 shadow-sm">
                        
                        {/* Navigation Controls */}
                        <div className="flex items-center gap-2 mr-auto">
                          <label className="text-sm font-bold text-gray-700">Period:</label>
                          <div className="flex items-center gap-1">
                            <Button
                              variant="ghost"
                              size="sm"
                              onClick={() => setSummaryMonthOffset(Math.max(summaryMonthOffset - 1, -2))}
                              disabled={summaryMonthOffset <= -2}
                              className="h-8 w-8 p-0 text-gray-600 hover:bg-slate-200 disabled:opacity-50"
                            >
                              <ChevronLeft className="h-4 w-4" />
                            </Button>
                            <span className="text-sm px-3 text-gray-700 font-medium">
                              {summaryMonthOffset === 1 ? 'JUL-DEC 2025' : 
                               summaryMonthOffset === 0 ? 'JAN-JUN 2025' :
                               summaryMonthOffset === -1 ? 'JUL-DEC 2024' : 'JAN-JUN 2024'}
                            </span>
                            <Button
                              variant="ghost"
                              size="sm"
                              onClick={() => setSummaryMonthOffset(Math.min(summaryMonthOffset + 1, 1))}
                              disabled={summaryMonthOffset >= 1}
                              className="h-8 w-8 p-0 text-gray-600 hover:bg-slate-200 disabled:opacity-50"
                            >
                              <ChevronRight className="h-4 w-4" />
                            </Button>
                          </div>
                        </div>
                        {/* Chart Mode Toggle (only show for chart view) */}
                        {summaryViewMode === 'chart' && (
                          <div className="flex items-center gap-2">
                            <label className="text-sm font-medium text-gray-700">Data:</label>
                            <div className="flex items-center gap-1 bg-slate-100 rounded-lg p-1">
                              <Button
                                variant="ghost"
                                size="sm"
                                onClick={() => setSummaryChartMode('balance')}
                                className={`h-8 px-2 text-xs ${
                                  summaryChartMode === 'balance' 
                                    ? 'bg-white text-blue-700 hover:bg-white shadow-sm' 
                                    : 'text-gray-600 hover:bg-slate-200'
                                }`}
                              >
                                Balance
                              </Button>
                              <Button
                                variant="ghost"
                                size="sm"
                                onClick={() => setSummaryChartMode('interest')}
                                className={`h-8 px-2 text-xs ${
                                  summaryChartMode === 'interest' 
                                    ? 'bg-white text-blue-700 hover:bg-white shadow-sm' 
                                    : 'text-gray-600 hover:bg-slate-200'
                                }`}
                              >
                                Interest
                              </Button>
                            </div>
                          </div>
                        )}

                        {/* View Mode Toggle */}
                        <div className="flex items-center gap-2">
                          <label className="text-sm font-medium text-gray-700">View:</label>
                          <div className="flex items-center gap-1 bg-slate-100 rounded-lg p-1">
                            <Button
                              variant="ghost"
                              size="sm"
                              onClick={() => setSummaryViewMode('table')}
                              className={`h-8 px-3 text-xs ${
                                summaryViewMode === 'table' 
                                  ? 'bg-white text-blue-700 hover:bg-white shadow-sm' 
                                  : 'text-gray-600 hover:bg-slate-200'
                              }`}
                            >
                              Table
                            </Button>
                            <Button
                              variant="ghost"
                              size="sm"
                              onClick={() => setSummaryViewMode('chart')}
                              className={`h-8 px-3 text-xs ${
                                summaryViewMode === 'chart' 
                                  ? 'bg-white text-blue-700 hover:bg-white shadow-sm' 
                                  : 'text-gray-600 hover:bg-slate-200'
                              }`}
                            >
                              Chart
                            </Button>
                          </div>
>>>>>>> 41a49ebe
                        </div>
                      </div>
                    </div>

                    {/* Monthly Summary Table */}
                    <div className="overflow-x-auto rounded-lg border border-gray-200">
                      <Table>
<<<<<<< HEAD
                        <TableHeader>
                          <TableRow className="bg-gray-500">
                            <TableHead className="font-bold text-white py-2 px-4 border-r border-gray-400 text-left">DEBT BY TYPE</TableHead>
                            {['JUL 2025', 'AUG 2025', 'SEP 2025', 'OCT 2025', 'NOV 2025', 'DEC 2025'].map((month, index) => (
                              <TableHead key={month} className={`text-center font-bold text-white py-2 px-3 ${index < 5 ? 'border-r border-gray-400' : ''} text-xs`}>
                                {month}
                              </TableHead>
                            ))}
                          </TableRow>
                        </TableHeader>
                        <TableBody>
                          {[
                            { type: "Auto Loan", values: [18450, 18450, 18450, 18450, 18450, 18450], interest: [80, 80, 80, 80, 80, 80] },
                            { type: "Credit Card", values: [4307, 4307, 4307, 4307, 4307, 4307], interest: [90, 90, 90, 90, 90, 90] },
                            { type: "Line Of Credit", values: [5200, 3100, 2500, 1900, 1300, 700], interest: [54, 32, 26, 20, 14, 7] }
                          ].map((row, index) => (
                            <TableRow key={row.type} className={`border-b border-gray-200 ${index % 2 === 0 ? 'bg-gray-50' : 'bg-white'}`}>
                              <TableCell className="font-semibold text-gray-800 bg-gray-200 py-2 px-4 border-r border-gray-300 text-sm">
                                {row.type}
                              </TableCell>
                              {row.values.map((value, monthIndex) => (
                                <TableCell key={monthIndex} className="text-center py-2 px-2 border-r border-gray-200">
                                  <div className="space-y-0.5">
                                    <div className="text-sm font-bold text-gray-900">
                                      {formatCurrency(value)}
                                    </div>
                                    <div className="text-xs text-red-600 italic">
                                      ${row.interest[monthIndex]}
                                    </div>
                                  </div>
                                </TableCell>
                              ))}
                            </TableRow>
                          ))}
                        </TableBody>
                      </Table>
=======
                      <TableHeader>
                        <TableRow className="bg-gray-400 h-10 border-none">
                          <TableHead className="font-bold text-white py-3 px-4 rounded-tl-lg border-r border-gray-300">DEBT BY TYPE</TableHead>
                          {(() => {
                            const months: JSX.Element[] = [];
                            const monthLabels = summaryMonthOffset === 1 
                              ? ['JUL 2025', 'AUG 2025', 'SEP 2025', 'OCT 2025', 'NOV 2025', 'DEC 2025']
                              : summaryMonthOffset === 0
                              ? ['JAN 2025', 'FEB 2025', 'MAR 2025', 'APR 2025', 'MAY 2025', 'JUN 2025']
                              : summaryMonthOffset === -1
                              ? ['JUL 2024', 'AUG 2024', 'SEP 2024', 'OCT 2024', 'NOV 2024', 'DEC 2024']
                              : ['JAN 2024', 'FEB 2024', 'MAR 2024', 'APR 2024', 'MAY 2024', 'JUN 2024'];
                            
                            monthLabels.forEach((label, index) => {
                              months.push(
                                <TableHead key={`header-${index}`} className={`text-center font-bold text-white py-3 px-3 ${index === monthLabels.length - 1 ? 'rounded-tr-lg' : 'border-r border-gray-300'}`}>
                                  {label}
                                </TableHead>
                              );
                            });
                            return months;
                          })()}
                        </TableRow>
                      </TableHeader>
                      <TableBody className="bg-white">
                        {(() => {
                          const debtAccounts = getDebtAccounts();
                          const debtTypes = Array.from(new Set(debtAccounts.map(account => account.accountType)));
                          const monthlyData: Array<{ type: string; months: Array<{ balance: number; interest: number }> }> = [];
                          let totalsByMonth = Array(6).fill(0).map(() => ({ balance: 0, interest: 0 }));

                          // Calculate data for each debt type
                          debtTypes.forEach(debtType => {
                            const typeAccounts = debtAccounts.filter(account => account.accountType === debtType);
                            const monthData = [];
                            
                            // For each month (Jan-Jun 2024)
                            for (let month = 1; month <= 6; month++) {
                              let totalBalance = 0;
                              let totalInterest = 0;
                              
                              typeAccounts.forEach(account => {
                                const balance = getBalance(account.name);
                                const monthlyInterest = balance * (account.apr || 0) / 100 / 12;
                                
                                totalBalance += balance;
                                totalInterest += monthlyInterest;
                              });
                              
                              monthData.push({ balance: totalBalance, interest: totalInterest });
                              totalsByMonth[month - 1].balance += totalBalance;
                              totalsByMonth[month - 1].interest += totalInterest;
                            }
                            
                            monthlyData.push({ type: debtType, months: monthData });
                          });

                          return (
                            <>
                              {monthlyData.map(({ type, months }, rowIndex) => (
                                <TableRow key={type} className={`border-b border-slate-200 h-12 hover:bg-blue-50 transition-colors ${rowIndex % 2 === 0 ? 'bg-white' : 'bg-gray-50'}`}>
                                  <TableCell className="font-semibold text-gray-800 bg-gray-100 py-2 px-4 border-r border-gray-300">
                                    {type.replace('_', ' ').replace(/\b\w/g, (l: string) => l.toUpperCase())}
                                  </TableCell>
                                  {months.map((month, index) => (
                                    <TableCell key={`month-${index}`} className="text-center py-2 px-3 border-r border-gray-200">
                                      <div className="space-y-1">
                                        <div className="text-sm font-bold text-gray-900">
                                          ${month.balance > 0 ? Math.round(month.balance).toLocaleString() : '-'}
                                        </div>
                                        <div className="text-xs text-red-600 italic font-medium">
                                          ${month.interest > 0 ? Math.round(month.interest).toLocaleString() : '-'}
                                        </div>
                                      </div>
                                    </TableCell>
                                  ))}
                                </TableRow>
                              ))}
                              
                              {/* Total Row */}
                              <TableRow className="border-t-2 border-gray-300 bg-gray-400 text-white font-bold h-8">
                                <TableCell className="font-bold text-white py-1.5 px-4 border-r border-gray-300 rounded-bl-lg">
                                  TOTAL
                                </TableCell>
                                {totalsByMonth.map((total, index) => (
                                  <TableCell key={`total-month-${index}`} className={`text-center font-bold py-1.5 px-3 ${index < totalsByMonth.length - 1 ? 'border-r border-gray-300' : 'rounded-br-lg'}`}>
                                    <div className="space-y-1">
                                      <div className="text-sm font-bold text-white">
                                        ${total.balance > 0 ? Math.round(total.balance).toLocaleString() : '-'}
                                      </div>
                                      <div className="text-xs text-red-400 italic font-medium inline-block bg-red-50 border border-red-200 rounded-full px-2 py-0.5">
                                        ${total.interest > 0 ? Math.round(total.interest).toLocaleString() : '-'}
                                      </div>
                                    </div>
                                  </TableCell>
                                ))}
                              </TableRow>
                            </>
                          );
                        })()}
                      </TableBody>
                    </Table>
                    </div>
                  ) : (
                    // Chart View
                    <div className="space-y-4">
                      {(() => {
                        const debtAccounts = getDebtAccounts();
                        const debtTypes = Array.from(new Set(debtAccounts.map(account => account.accountType)));
                        const chartData: Array<{month: string; [key: string]: any}> = [];
                        
                        // Prepare data for chart using JAN-JUN and JUL-DEC periods
                        const monthLabels = summaryMonthOffset === 1 
                          ? ['Jul 2025', 'Aug 2025', 'Sep 2025', 'Oct 2025', 'Nov 2025', 'Dec 2025']
                          : summaryMonthOffset === 0
                          ? ['Jan 2025', 'Feb 2025', 'Mar 2025', 'Apr 2025', 'May 2025', 'Jun 2025']
                          : summaryMonthOffset === -1
                          ? ['Jul 2024', 'Aug 2024', 'Sep 2024', 'Oct 2024', 'Nov 2024', 'Dec 2024']
                          : ['Jan 2024', 'Feb 2024', 'Mar 2024', 'Apr 2024', 'May 2024', 'Jun 2024'];
                        
                        monthLabels.forEach(monthLabel => {
                          const monthData: {month: string; [key: string]: any} = { month: monthLabel };
                          
                          debtTypes.forEach(debtType => {
                            const typeAccounts = debtAccounts.filter(account => account.accountType === debtType);
                            let totalValue = 0;
                            
                            typeAccounts.forEach(account => {
                              const balance = getBalance(account.name);
                              if (summaryChartMode === 'balance') {
                                totalValue += balance;
                              } else {
                                // Calculate monthly interest
                                const monthlyInterest = balance * (account.apr || 0) / 100 / 12;
                                totalValue += monthlyInterest;
                              }
                            });
                            
                            monthData[debtType] = totalValue;
                          });
                          
                          chartData.push(monthData);
                        });
                        
                        const chartColors = {
                          'Credit Card': '#ef4444', // red
                          'Mortgage': '#f97316', // orange
                          'Auto Loan': '#eab308', // yellow
                          'Student Loan': '#22c55e', // green
                          'Line of Credit': '#3b82f6', // blue
                          'Taxes': '#8b5cf6', // purple
                        };

                        // Sort debt types by total balance (largest first for bottom stacking)
                        const debtTypesWithTotals = debtTypes.map(debtType => {
                          const total = chartData.reduce((sum, month) => sum + (month[debtType] || 0), 0);
                          return { debtType, total };
                        }).sort((a, b) => b.total - a.total); // Largest to smallest
                        
                        const sortedDebtTypes = debtTypesWithTotals.map(item => item.debtType);
                        
                        return (
                          <div className="h-80">
                            <ResponsiveContainer width="100%" height="100%">
                              <BarChart
                                data={chartData}
                                margin={{
                                  top: 20,
                                  right: 30,
                                  left: 20,
                                  bottom: 5,
                                }}
                              >
                                <CartesianGrid strokeDasharray="3 3" className="opacity-30" />
                                <XAxis 
                                  dataKey="month" 
                                  tick={{ fontSize: 12 }}
                                  angle={-45}
                                  textAnchor="end"
                                  height={60}
                                />
                                <YAxis 
                                  tick={{ fontSize: 12 }}
                                  tickFormatter={(value) => `$${value > 10000 ? `${(value/1000).toFixed(1)}k` : value.toLocaleString()}`}
                                  width={80}
                                  label={{ 
                                    value: summaryChartMode === 'balance' ? 'Debt Balance' : 'Monthly Interest', 
                                    angle: -90, 
                                    position: 'insideLeft',
                                    offset: 15,
                                    style: { textAnchor: 'middle', fontSize: '11px', fill: '#6b7280' }
                                  }}
                                />
                                <RechartsTooltip 
                                  formatter={(value: number, name: string) => [`$${value.toLocaleString()}`, name]}
                                  labelFormatter={(label) => `${label}`}
                                  contentStyle={{ 
                                    backgroundColor: '#ffffff',
                                    border: '1px solid #d1d5db',
                                    borderRadius: '8px',
                                    boxShadow: '0 4px 6px -1px rgba(0, 0, 0, 0.1)',
                                    padding: '12px'
                                  }}
                                />
                                <Legend 
                                  wrapperStyle={{ fontSize: '11px', paddingTop: '8px' }}
                                  iconSize={10}
                                />
                                {sortedDebtTypes.map((debtType) => (
                                  <Bar 
                                    key={debtType}
                                    dataKey={debtType} 
                                    stackId="debt"
                                    fill={chartColors[debtType as keyof typeof chartColors] || '#64748b'}
                                    name={debtType.replace('_', ' ')}
                                  />
                                ))}
                              </BarChart>
                            </ResponsiveContainer>
                          </div>
                        );
                      })()}
>>>>>>> 41a49ebe
                    </div>
                  </CardContent>
                </CollapsibleContent>
              </Card>
            </Collapsible>
          </TabsContent>
        </Tabs>

        {/* Balance Adjustment Dialog */}
        <Dialog open={isBalanceDialogOpen} onOpenChange={setIsBalanceDialogOpen}>
          <DialogContent className="sm:max-w-md">
            <DialogHeader>
              <DialogTitle>Adjust Balance - {selectedAccount?.name}</DialogTitle>
            </DialogHeader>
            <Form {...balanceForm}>
              <form onSubmit={balanceForm.handleSubmit(handleBalanceAdjustment)} className="space-y-4">
                <div className="text-sm text-gray-600">
                  Current Balance: {selectedAccount && formatCurrency(selectedAccount.balance)}
                </div>
                
                <FormField
                  control={balanceForm.control}
                  name="newBalance"
                  render={({ field }) => (
                    <FormItem>
                      <FormLabel>New Balance</FormLabel>
                      <FormControl>
                        <div className="relative">
                          <span className="absolute left-3 top-1/2 transform -translate-y-1/2 text-gray-500">$</span>
                          <Input type="number" step="0.01" placeholder="0.00" className="pl-8" {...field} />
                        </div>
                      </FormControl>
                      <FormMessage />
                    </FormItem>
                  )}
                />

                <div className="flex justify-end space-x-2 pt-4">
                  <Button type="button" variant="outline" onClick={() => setIsBalanceDialogOpen(false)}>
                    Cancel
                  </Button>
                  <Button type="submit">Update Balance</Button>
                </div>
              </form>
            </Form>
          </DialogContent>
        </Dialog>

        {/* Notes Dialog */}
        <Dialog open={isNotesDialogOpen} onOpenChange={setIsNotesDialogOpen}>
          <DialogContent className="sm:max-w-md">
            <DialogHeader>
              <DialogTitle>Notes - {selectedAccountForNotes}</DialogTitle>
            </DialogHeader>
            <div className="space-y-4">
              <div className="space-y-2">
                {selectedAccountForNotes && accountNotes[selectedAccountForNotes]?.map((note, index) => (
                  <div key={index} className="flex items-start justify-between p-2 bg-gray-50 rounded">
                    <p className="text-sm text-gray-700 flex-1">{note}</p>
                    <Button
                      variant="ghost"
                      size="sm"
                      onClick={() => removeNote(selectedAccountForNotes, index)}
                      className="ml-2 h-auto p-1"
                    >
                      <X className="h-3 w-3" />
                    </Button>
                  </div>
                ))}
                {(!selectedAccountForNotes || !accountNotes[selectedAccountForNotes]?.length) && (
                  <p className="text-sm text-gray-500 italic">No notes yet</p>
                )}
              </div>
              
              <div className="space-y-2">
                <Label htmlFor="new-note">Add New Note</Label>
                <Textarea
                  id="new-note"
                  value={newNote}
                  onChange={(e) => setNewNote(e.target.value)}
                  placeholder="Enter a note about this account..."
                  rows={3}
                />
                <Button onClick={addNote} disabled={!newNote.trim()} className="w-full">
                  Add Note
                </Button>
              </div>
            </div>
          </DialogContent>
        </Dialog>
      </div>
    </AppShell>
  );
}<|MERGE_RESOLUTION|>--- conflicted
+++ resolved
@@ -102,17 +102,7 @@
   // Collapsible section states
   const [isDebtAccountsExpanded, setIsDebtAccountsExpanded] = useState(true);
   const [isDebtSummaryExpanded, setIsDebtSummaryExpanded] = useState(true);
-<<<<<<< HEAD
-=======
-
-  // Mock monthly statements data for debt overview calculation
-  const monthlyStatements = [
-    { id: 1, accountId: "credit-card", year: 2024, month: 1, startingBalance: 2500.0 },
-    { id: 2, accountId: "mortgage", year: 2024, month: 1, startingBalance: 285000.0 },
-    { id: 3, accountId: "auto-loan", year: 2024, month: 1, startingBalance: 18500.0 },
-    { id: 4, accountId: "student-loan", year: 2024, month: 1, startingBalance: 45000.0 },
-  ];
->>>>>>> 41a49ebe
+
 
   // Statements data
   const availableMonths = [
@@ -344,119 +334,7 @@
     }));
   };
 
-<<<<<<< HEAD
-  // Get debt accounts for debt payoff tab
-  const getDebtAccounts = () => {
-    return allAccounts.filter(account => account.type === 'Debt');
-  };
-
-  // Calculate debt payoff scenarios
-  const calculatePayoff = (balance: number, rate: number, payment: number) => {
-    const monthlyRate = rate / 100 / 12;
-    if (monthlyRate === 0) return { months: Math.ceil(balance / payment), totalInterest: 0 };
-    
-    const months = Math.ceil(-Math.log(1 - (balance * monthlyRate) / payment) / Math.log(1 + monthlyRate));
-    const totalPaid = months * payment;
-    const totalInterest = totalPaid - balance;
-    
-    return { months, totalInterest };
-  };
-
-  const AddAssetAccountDialog = () => (
-    <Dialog open={isAssetDialogOpen} onOpenChange={setIsAssetDialogOpen}>
-      <DialogTrigger asChild>
-        <Button size="sm">
-          <Plus className="mr-1 h-3 w-3" />
-          Add Account
-        </Button>
-      </DialogTrigger>
-      <DialogContent className="sm:max-w-md">
-        <DialogHeader>
-          <DialogTitle>Add New Asset Account</DialogTitle>
-        </DialogHeader>
-        <Form {...form}>
-          <form onSubmit={form.handleSubmit(handleAssetSubmit)} className="space-y-4">
-            <FormField
-              control={form.control}
-              name="name"
-              render={({ field }) => (
-                <FormItem>
-                  <FormLabel>Account Name</FormLabel>
-                  <FormControl>
-                    <Input placeholder="e.g., Main Checking" {...field} />
-                  </FormControl>
-                  <FormMessage />
-                </FormItem>
-              )}
-            />
-
-            <FormField
-              control={form.control}
-              name="type"
-              render={({ field }) => (
-                <FormItem>
-                  <FormLabel>Account Type</FormLabel>
-                  <Select onValueChange={field.onChange} defaultValue={field.value}>
-                    <FormControl>
-                      <SelectTrigger>
-                        <SelectValue placeholder="Select account type" />
-                      </SelectTrigger>
-                    </FormControl>
-                    <SelectContent>
-                      <SelectItem value="checking">Checking</SelectItem>
-                      <SelectItem value="savings">Savings</SelectItem>
-                      <SelectItem value="money_market">Money Market</SelectItem>
-                      <SelectItem value="investment">Investment</SelectItem>
-                      <SelectItem value="other_asset">Other Asset</SelectItem>
-                    </SelectContent>
-                  </Select>
-                  <FormMessage />
-                </FormItem>
-              )}
-            />
-
-            <FormField
-              control={form.control}
-              name="balance"
-              render={({ field }) => (
-                <FormItem>
-                  <FormLabel>Current Balance</FormLabel>
-                  <FormControl>
-                    <Input type="number" step="0.01" placeholder="0.00" {...field} />
-                  </FormControl>
-                  <FormMessage />
-                </FormItem>
-              )}
-            />
-
-            <FormField
-              control={form.control}
-              name="description"
-              render={({ field }) => (
-                <FormItem>
-                  <FormLabel>Description (Optional)</FormLabel>
-                  <FormControl>
-                    <Input placeholder="e.g., Primary checking account" {...field} />
-                  </FormControl>
-                  <FormMessage />
-                </FormItem>
-              )}
-            />
-
-            <FormField
-              control={form.control}
-              name="interestRate"
-              render={({ field }) => (
-                <FormItem>
-                  <FormLabel>Interest Rate (Optional)</FormLabel>
-                  <FormControl>
-                    <Input type="number" step="0.01" placeholder="4.5" {...field} />
-                  </FormControl>
-                  <FormMessage />
-                </FormItem>
-              )}
-            />
-=======
+
   const calculateDebtSummary = () => {
     const debtAccounts = getDebtAccounts();
     let totalDebt = 0;
@@ -605,7 +483,6 @@
       dueDate: "",
     },
   });
->>>>>>> 41a49ebe
 
             <div className="flex justify-end space-x-2 pt-4">
               <Button type="button" variant="outline" onClick={() => setIsAssetDialogOpen(false)}>
@@ -877,21 +754,11 @@
     >
       <div className="p-4 lg:p-8">
         <Tabs value={activeTab} onValueChange={setActiveTab} className="space-y-6">
-<<<<<<< HEAD
           <TabsList className="grid w-full grid-cols-3 max-w-lg">
             <TabsTrigger value="accounts">My Accounts</TabsTrigger>
             <TabsTrigger value="statements">Statements</TabsTrigger>
             <TabsTrigger value="debt-payoff">Debt Payoff</TabsTrigger>
           </TabsList>
-=======
-          <div className="flex justify-center lg:block hidden">
-            <TabsList className="grid grid-cols-3 max-w-2xl">
-              <TabsTrigger value="accounts">My Accounts</TabsTrigger>
-              <TabsTrigger value="statements">Statements</TabsTrigger>
-              <TabsTrigger value="debt-payoff">Debt Payoff</TabsTrigger>
-            </TabsList>
-          </div>
->>>>>>> 41a49ebe
           
           <TabsContent value="accounts" className="space-y-8">
             {/* Asset Accounts */}
@@ -901,7 +768,6 @@
                   <Building className="mr-2 h-5 w-5 text-green-600" />
                   Asset Accounts
                 </h2>
-<<<<<<< HEAD
                 <AddAssetAccountDialog />
               </div>
               <div className="grid gap-4">
@@ -951,163 +817,6 @@
                             <FileText className="h-4 w-4" />
                           </Button>
                         </div>
-=======
-                <Dialog open={isAssetDialogOpen} onOpenChange={setIsAssetDialogOpen}>
-                  <DialogTrigger asChild>
-                    <Button size="sm">
-                      <Plus className="mr-1 h-3 w-3" />
-                      Add Account
-                    </Button>
-                  </DialogTrigger>
-                  <DialogContent className="sm:max-w-md">
-                    <DialogHeader>
-                      <DialogTitle>Add New Asset Account</DialogTitle>
-                    </DialogHeader>
-                    <Form {...form}>
-                      <form onSubmit={form.handleSubmit(handleAssetSubmit)} className="space-y-4">
-                        <FormField
-                          control={form.control}
-                          name="name"
-                          render={({ field }) => (
-                            <FormItem>
-                              <FormLabel>Account Name</FormLabel>
-                              <FormControl>
-                                <Input placeholder="e.g., Main Checking" {...field} />
-                              </FormControl>
-                              <FormMessage />
-                            </FormItem>
-                          )}
-                        />
-                        <FormField
-                          control={form.control}
-                          name="type"
-                          render={({ field }) => (
-                            <FormItem>
-                              <FormLabel>Account Type</FormLabel>
-                              <Select onValueChange={field.onChange} defaultValue={field.value}>
-                                <FormControl>
-                                  <SelectTrigger>
-                                    <SelectValue placeholder="Select account type" />
-                                  </SelectTrigger>
-                                </FormControl>
-                                <SelectContent>
-                                  <SelectItem value="checking">Checking</SelectItem>
-                                  <SelectItem value="savings">Savings</SelectItem>
-                                  <SelectItem value="business_checking">Business Checking</SelectItem>
-                                  <SelectItem value="money_market">Money Market</SelectItem>
-                                  <SelectItem value="investment">Investment</SelectItem>
-                                  <SelectItem value="other_asset">Other Asset</SelectItem>
-                                </SelectContent>
-                              </Select>
-                              <FormMessage />
-                            </FormItem>
-                          )}
-                        />
-                        <FormField
-                          control={form.control}
-                          name="balance"
-                          render={({ field }) => (
-                            <FormItem>
-                              <FormLabel>Current Balance</FormLabel>
-                              <FormControl>
-                                <div className="relative">
-                                  <span className="absolute left-3 top-1/2 transform -translate-y-1/2 text-gray-500">$</span>
-                                  <Input type="number" step="0.01" placeholder="0.00" className="pl-8" {...field} />
-                                </div>
-                              </FormControl>
-                              <FormMessage />
-                            </FormItem>
-                          )}
-                        />
-                        <FormField
-                          control={form.control}
-                          name="description"
-                          render={({ field }) => (
-                            <FormItem>
-                              <FormLabel>Description (Optional)</FormLabel>
-                              <FormControl>
-                                <Input placeholder="Account description" {...field} />
-                              </FormControl>
-                              <FormMessage />
-                            </FormItem>
-                          )}
-                        />
-                        <FormField
-                          control={form.control}
-                          name="apr"
-                          render={({ field }) => (
-                            <FormItem>
-                              <FormLabel>Interest Rate (APY %)</FormLabel>
-                              <FormControl>
-                                <Input type="number" step="0.01" placeholder="0.00" {...field} />
-                              </FormControl>
-                              <FormMessage />
-                            </FormItem>
-                          )}
-                        />
-                        <div className="flex justify-end space-x-2 pt-4">
-                          <Button type="button" variant="outline" onClick={() => setIsAssetDialogOpen(false)}>
-                            Cancel
-                          </Button>
-                          <Button type="submit">Create Account</Button>
-                        </div>
-                      </form>
-                    </Form>
-                  </DialogContent>
-                </Dialog>
-              </div>
-              <div className="grid gap-4">
-                <Card>
-                  <CardContent className="p-6">
-                    <div className="flex items-center justify-between">
-                      <div>
-                        <h3 className="text-lg font-bold text-gray-900">Checking Account</h3>
-                        <p className="text-sm text-gray-500">Checking</p>
-                      </div>
-                      <div className="flex items-center space-x-2">
-                        <p className="text-lg font-semibold text-green-600">{formatCurrency(12345.67)}</p>
-                        <Button 
-                          variant="ghost" 
-                          size="sm" 
-                          onClick={() => openNotesDialog("Checking Account")}
-                        >
-                          <FileText className="h-4 w-4" />
-                        </Button>
-                        <Button 
-                          variant="ghost" 
-                          size="sm" 
-                          onClick={() => openBalanceAdjustment("Checking Account", 12345.67)}
-                        >
-                          <Edit className="h-4 w-4" />
-                        </Button>
-                      </div>
-                    </div>
-                  </CardContent>
-                </Card>
-                <Card>
-                  <CardContent className="p-6">
-                    <div className="flex items-center justify-between">
-                      <div>
-                        <h3 className="text-lg font-bold text-gray-900">Savings Account</h3>
-                        <p className="text-sm text-gray-500">Savings • 4.5% APY</p>
-                      </div>
-                      <div className="flex items-center space-x-2">
-                        <p className="text-lg font-semibold text-green-600">{formatCurrency(25890.12)}</p>
-                        <Button 
-                          variant="ghost" 
-                          size="sm" 
-                          onClick={() => openNotesDialog("Savings Account")}
-                        >
-                          <FileText className="h-4 w-4" />
-                        </Button>
-                        <Button 
-                          variant="ghost" 
-                          size="sm" 
-                          onClick={() => openBalanceAdjustment("Savings Account", 25890.12)}
-                        >
-                          <Edit className="h-4 w-4" />
-                        </Button>
->>>>>>> 41a49ebe
                       </div>
                     </CardContent>
                   </Card>
@@ -1122,20 +831,6 @@
                   <CreditCard className="mr-2 h-5 w-5 text-red-600" />
                   Debt Accounts
                 </h2>
-<<<<<<< HEAD
-                <AddDebtAccountDialog />
-              </div>
-              <div className="grid gap-4">
-                {allAccounts.filter(account => account.type === 'Debt').map((account) => (
-                  <Card key={account.name}>
-                    <CardContent className="p-6">
-                      <div className="flex items-center justify-between">
-                        <div className="flex-1">
-                          <h3 className="font-semibold text-gray-900">{account.name}</h3>
-                          <p className="text-sm text-gray-600">{account.accountType}</p>
-                          {account.apr && (
-                            <p className="text-sm text-gray-500">{account.apr}% APR</p>
-=======
                 <Dialog open={isDebtDialogOpen} onOpenChange={setIsDebtDialogOpen}>
                   <DialogTrigger asChild>
                     <Button size="sm">
@@ -1228,7 +923,6 @@
                               </FormControl>
                               <FormMessage />
                             </FormItem>
->>>>>>> 41a49ebe
                           )}
                           {account.dueDate && (
                             <p className="text-sm text-gray-500">Due: {account.dueDate}th</p>
@@ -1269,8 +963,6 @@
                             <FileText className="h-4 w-4" />
                           </Button>
                         </div>
-<<<<<<< HEAD
-=======
                       </form>
                     </Form>
                   </DialogContent>
@@ -1283,7 +975,6 @@
                       <div>
                         <h3 className="text-lg font-bold text-gray-900">Credit Card</h3>
                         <p className="text-sm text-gray-500">Credit Card • 22.99% APR</p>
->>>>>>> 41a49ebe
                       </div>
                     </CardContent>
                   </Card>
@@ -1596,86 +1287,6 @@
           </TabsContent>
 
           <TabsContent value="debt-payoff" className="space-y-6">
-<<<<<<< HEAD
-            {/* Debt Overview */}
-            <Card className="bg-orange-50">
-              <CardContent className="pt-6">
-                <div className="grid grid-cols-4 gap-6">
-                  <div className="text-center">
-                    <p className="text-sm text-gray-600 mb-1">Total Debt</p>
-                    <p className="text-2xl font-bold text-red-600">{formatCurrency(340256.78)}</p>
-                    <p className="text-xs text-gray-500 mt-1">$NaN Starting Bal</p>
-                  </div>
-                  <div className="text-center">
-                    <p className="text-sm text-gray-600 mb-1">Est. Monthly Interest</p>
-                    <p className="text-xl font-semibold text-orange-600">{formatCurrency(1802)}</p>
-                    <p className="text-xs text-gray-500 mt-1">6.4% Est. APR</p>
-                  </div>
-                  <div className="text-center">
-                    <p className="text-sm text-gray-600 mb-1">YTD Interest Paid</p>
-                    <p className="text-xl font-semibold text-red-600">{formatCurrency(14419)}</p>
-                    <p className="text-xs text-gray-500 mt-1">$23,429 Est. Annual</p>
-                  </div>
-                  <div className="text-center">
-                    <p className="text-sm text-gray-600 mb-1">End-of-Year Balance</p>
-                    <p className="text-xl font-semibold text-gray-700">{formatCurrency(276512)}</p>
-                    <p className="text-xs text-gray-500 mt-1">-$63,645 Change</p>
-                  </div>
-                </div>
-              </CardContent>
-            </Card>
-
-            {/* Debt Accounts & Management */}
-            <Collapsible open={isDebtAccountsExpanded} onOpenChange={setIsDebtAccountsExpanded}>
-              <Card>
-                <CollapsibleTrigger asChild>
-                  <CardHeader className="cursor-pointer hover:bg-gray-50">
-                    <div className="flex items-center justify-between">
-                      <CardTitle className="text-xl flex items-center">
-                        <CreditCard className="mr-2 h-5 w-5 text-red-600" />
-                        Debt Accounts & Management
-                        <span className="ml-2 text-sm bg-blue-100 text-blue-800 px-2 py-1 rounded-full">6 accounts</span>
-                      </CardTitle>
-                      <Button variant="ghost" size="sm">
-                        {isDebtAccountsExpanded ? <ChevronUp className="h-4 w-4" /> : <ChevronDown className="h-4 w-4" />}
-                      </Button>
-                    </div>
-                  </CardHeader>
-                </CollapsibleTrigger>
-                <CollapsibleContent>
-                  <CardContent>
-                    <div className="mb-4 flex items-center justify-between">
-                      <Button size="sm" className="bg-blue-600 hover:bg-blue-700">
-                        <Plus className="mr-1 h-3 w-3" />
-                        Schedule Payment
-                      </Button>
-                      <div className="flex items-center space-x-4">
-                        <div className="flex items-center space-x-2">
-                          <Label className="text-sm">Filter:</Label>
-                          <Select value="all">
-                            <SelectTrigger className="w-32">
-                              <SelectValue placeholder="All Types" />
-                            </SelectTrigger>
-                            <SelectContent>
-                              <SelectItem value="all">All Types</SelectItem>
-                              <SelectItem value="credit">Credit Cards</SelectItem>
-                              <SelectItem value="loans">Loans</SelectItem>
-                            </SelectContent>
-                          </Select>
-                        </div>
-                        <div className="flex items-center space-x-2">
-                          <Label className="text-sm">Sort:</Label>
-                          <Select value="balance">
-                            <SelectTrigger className="w-32">
-                              <SelectValue placeholder="Balance (High)" />
-                            </SelectTrigger>
-                            <SelectContent>
-                              <SelectItem value="balance">Balance (High)</SelectItem>
-                              <SelectItem value="interest">Interest Rate</SelectItem>
-                              <SelectItem value="payoff">Payoff Date</SelectItem>
-                            </SelectContent>
-                          </Select>
-=======
             <div className="space-y-6">
               <div>
                 <h2 
@@ -1850,7 +1461,6 @@
                               </SelectContent>
                             </Select>
                           </div>
->>>>>>> 41a49ebe
                         </div>
                       </div>
                     </div>
@@ -1911,11 +1521,6 @@
                       ))}
                     </div>
                   </CardContent>
-<<<<<<< HEAD
-                </CollapsibleContent>
-              </Card>
-            </Collapsible>
-=======
                 </Card>
               )}
             </div>
@@ -2000,7 +1605,6 @@
                       </SelectContent>
                     </Select>
                   </div>
->>>>>>> 41a49ebe
 
             {/* Debt by Type - Monthly Summary */}
             <Collapsible open={isDebtSummaryExpanded} onOpenChange={setIsDebtSummaryExpanded}>
@@ -2016,42 +1620,6 @@
                         {isDebtSummaryExpanded ? <ChevronUp className="h-4 w-4" /> : <ChevronDown className="h-4 w-4" />}
                       </Button>
                     </div>
-<<<<<<< HEAD
-                  </CardHeader>
-                </CollapsibleTrigger>
-                <CollapsibleContent>
-                  <CardContent>
-                    <div className="mb-4 flex items-center justify-between">
-                      <div className="flex items-center space-x-2">
-                        <Label className="text-sm">Period:</Label>
-                        <Button variant="outline" size="sm" className="text-xs">
-                          <ChevronLeft className="h-3 w-3" />
-                        </Button>
-                        <span className="text-sm font-medium">JAN - DEC 2025</span>
-                        <Button variant="outline" size="sm" className="text-xs">
-                          <ChevronRight className="h-3 w-3" />
-                        </Button>
-                      </div>
-                      <div className="flex items-center space-x-2">
-                        <Label className="text-sm">View:</Label>
-                        <div className="flex border rounded-md">
-                          <Button 
-                            variant="ghost" 
-                            size="sm" 
-                            className={`px-3 py-1 text-xs ${summaryViewMode === 'table' ? 'bg-gray-200' : ''}`}
-                            onClick={() => setSummaryViewMode('table')}
-                          >
-                            Table
-                          </Button>
-                          <Button 
-                            variant="ghost" 
-                            size="sm" 
-                            className={`px-3 py-1 text-xs ${summaryViewMode === 'chart' ? 'bg-gray-200' : ''}`}
-                            onClick={() => setSummaryViewMode('chart')}
-                          >
-                            Chart
-                          </Button>
-=======
                   </div>
 
                   <div className="flex justify-end space-x-2 pt-4">
@@ -2180,7 +1748,6 @@
                               Chart
                             </Button>
                           </div>
->>>>>>> 41a49ebe
                         </div>
                       </div>
                     </div>
@@ -2188,44 +1755,6 @@
                     {/* Monthly Summary Table */}
                     <div className="overflow-x-auto rounded-lg border border-gray-200">
                       <Table>
-<<<<<<< HEAD
-                        <TableHeader>
-                          <TableRow className="bg-gray-500">
-                            <TableHead className="font-bold text-white py-2 px-4 border-r border-gray-400 text-left">DEBT BY TYPE</TableHead>
-                            {['JUL 2025', 'AUG 2025', 'SEP 2025', 'OCT 2025', 'NOV 2025', 'DEC 2025'].map((month, index) => (
-                              <TableHead key={month} className={`text-center font-bold text-white py-2 px-3 ${index < 5 ? 'border-r border-gray-400' : ''} text-xs`}>
-                                {month}
-                              </TableHead>
-                            ))}
-                          </TableRow>
-                        </TableHeader>
-                        <TableBody>
-                          {[
-                            { type: "Auto Loan", values: [18450, 18450, 18450, 18450, 18450, 18450], interest: [80, 80, 80, 80, 80, 80] },
-                            { type: "Credit Card", values: [4307, 4307, 4307, 4307, 4307, 4307], interest: [90, 90, 90, 90, 90, 90] },
-                            { type: "Line Of Credit", values: [5200, 3100, 2500, 1900, 1300, 700], interest: [54, 32, 26, 20, 14, 7] }
-                          ].map((row, index) => (
-                            <TableRow key={row.type} className={`border-b border-gray-200 ${index % 2 === 0 ? 'bg-gray-50' : 'bg-white'}`}>
-                              <TableCell className="font-semibold text-gray-800 bg-gray-200 py-2 px-4 border-r border-gray-300 text-sm">
-                                {row.type}
-                              </TableCell>
-                              {row.values.map((value, monthIndex) => (
-                                <TableCell key={monthIndex} className="text-center py-2 px-2 border-r border-gray-200">
-                                  <div className="space-y-0.5">
-                                    <div className="text-sm font-bold text-gray-900">
-                                      {formatCurrency(value)}
-                                    </div>
-                                    <div className="text-xs text-red-600 italic">
-                                      ${row.interest[monthIndex]}
-                                    </div>
-                                  </div>
-                                </TableCell>
-                              ))}
-                            </TableRow>
-                          ))}
-                        </TableBody>
-                      </Table>
-=======
                       <TableHeader>
                         <TableRow className="bg-gray-400 h-10 border-none">
                           <TableHead className="font-bold text-white py-3 px-4 rounded-tl-lg border-r border-gray-300">DEBT BY TYPE</TableHead>
@@ -2448,7 +1977,6 @@
                           </div>
                         );
                       })()}
->>>>>>> 41a49ebe
                     </div>
                   </CardContent>
                 </CollapsibleContent>
