import { AppShell } from "@/components/layout/app-shell";
import { Card, CardContent, CardHeader, CardTitle } from "@/components/ui/card";
import { Tabs, TabsContent, TabsList, TabsTrigger } from "@/components/ui/tabs";
import { DebtPayoffCalculator } from "@/components/accounts/debt-payoff-calculator";
import { useQuery } from "@tanstack/react-query";
import type { Account } from "@shared/schema";

export default function StatementsPage() {
  const { data: accounts = [] } = useQuery<Account[]>({
    queryKey: ['/api/accounts'],
  });

  return (
    <AppShell>
      <div className="p-4 lg:p-8">
<<<<<<< HEAD
        <Tabs defaultValue="statements" className="w-full">
          <TabsList className="grid w-full grid-cols-2">
            <TabsTrigger value="statements">Statements</TabsTrigger>
            <TabsTrigger value="debt-payoff">Debt Payoff</TabsTrigger>
          </TabsList>
          
          <TabsContent value="statements" className="space-y-6">
            <Card>
              <CardHeader>
                <CardTitle>Monthly Statements</CardTitle>
              </CardHeader>
              <CardContent>
                <p className="text-gray-500">Monthly statement features coming soon...</p>
=======
        <Card className="bg-gradient-to-br from-slate-50 to-blue-50 border-slate-200 shadow-lg mb-6">
          <Collapsible defaultOpen={true}>
            <CollapsibleTrigger className="w-full">
              <div className="flex items-center justify-between p-4 hover:bg-slate-100 transition-colors rounded-t-lg">
                <div className="flex items-center gap-3">
                  <h1 className="text-2xl font-bold text-gray-900">Monthly Statements</h1>
                </div>
                <ChevronDown className="h-5 w-5 text-gray-600" />
              </div>
            </CollapsibleTrigger>
            
            <CollapsibleContent>
              <CardContent className="pt-0 pb-4 space-y-6">
                {/* Month Selection */}
                <div className="p-4 bg-white rounded-lg border border-gray-200 shadow-sm mb-4">
                  <Label className="text-sm font-medium text-gray-700 mb-3 block">Select months to edit:</Label>
                  <div className="space-y-3">
                    {/* Row 1: JAN-MAR */}
                    <div className="grid grid-cols-3 gap-3">
                      {availableMonths.slice(0, 3).map((month) => (
                        <div key={month.value} className="flex items-center space-x-2 whitespace-nowrap">
                          <Checkbox
                            id={`month-${month.value}`}
                            checked={selectedMonths.includes(month.value)}
                            onCheckedChange={() => toggleMonth(month.value)}
                            className="data-[state=checked]:bg-teal-600 data-[state=checked]:border-teal-600"
                          />
                          <Label htmlFor={`month-${month.value}`} className="text-sm cursor-pointer">
                            {month.label}
                          </Label>
                        </div>
                      ))}
                    </div>
                    
                    {/* Row 2: APR-JUN */}
                    <div className="grid grid-cols-3 gap-3">
                      {availableMonths.slice(3, 6).map((month) => (
                        <div key={month.value} className="flex items-center space-x-2 whitespace-nowrap">
                          <Checkbox
                            id={`month-${month.value}`}
                            checked={selectedMonths.includes(month.value)}
                            onCheckedChange={() => toggleMonth(month.value)}
                            className="data-[state=checked]:bg-teal-600 data-[state=checked]:border-teal-600"
                          />
                          <Label htmlFor={`month-${month.value}`} className="text-sm cursor-pointer">
                            {month.label}
                          </Label>
                        </div>
                      ))}
                    </div>
                    
                    {/* Row 3: JUL-SEP */}
                    <div className="grid grid-cols-3 gap-3">
                      {availableMonths.slice(6, 9).map((month) => (
                        <div key={month.value} className="flex items-center space-x-2 whitespace-nowrap">
                          <Checkbox
                            id={`month-${month.value}`}
                            checked={selectedMonths.includes(month.value)}
                            onCheckedChange={() => toggleMonth(month.value)}
                            className="data-[state=checked]:bg-teal-600 data-[state=checked]:border-teal-600"
                          />
                          <Label htmlFor={`month-${month.value}`} className="text-sm cursor-pointer">
                            {month.label}
                          </Label>
                        </div>
                      ))}
                    </div>
                    
                    {/* Row 4: OCT-DEC */}
                    <div className="grid grid-cols-3 gap-3">
                      {availableMonths.slice(9, 12).map((month) => (
                        <div key={month.value} className="flex items-center space-x-2 whitespace-nowrap">
                          <Checkbox
                            id={`month-${month.value}`}
                            checked={selectedMonths.includes(month.value)}
                            onCheckedChange={() => toggleMonth(month.value)}
                            className="data-[state=checked]:bg-teal-600 data-[state=checked]:border-teal-600"
                          />
                          <Label htmlFor={`month-${month.value}`} className="text-sm cursor-pointer">
                            {month.label}
                          </Label>
                        </div>
                      ))}
                    </div>
                  </div>
                </div>

                {/* Controls */}
                <div className="flex justify-between items-center gap-4 p-4 bg-white rounded-lg border border-gray-200 shadow-sm">
                  <div className="flex items-center gap-4">
                    {/* Filter Dropdown */}
                    <div className="flex items-center gap-2">
                      <Label className="text-sm font-medium text-gray-700">Filter:</Label>
                      <DropdownMenu>
                        <DropdownMenuTrigger asChild>
                          <Button variant="outline" className="min-w-[120px] justify-between">
                            {selectedAccountTypes.length === 2 ? 'All Types' : 
                             selectedAccountTypes.length === 1 ? selectedAccountTypes[0] + ' Only' : 
                             'No Types'}
                            <ChevronDown className="h-4 w-4 ml-2" />
                          </Button>
                        </DropdownMenuTrigger>
                        <DropdownMenuContent className="w-56 p-3" align="start">
                          <div className="space-y-3">
                            <div>
                              <Label className="text-sm font-medium text-gray-700 mb-2 block">Account Types:</Label>
                              <div className="space-y-2">
                                {['Asset', 'Debt'].map((type) => (
                                  <div key={type} className="flex items-center space-x-2">
                                    <Checkbox
                                      id={`filter-type-${type}`}
                                      checked={selectedAccountTypes.includes(type)}
                                      onCheckedChange={() => toggleAccountType(type)}
                                      className="data-[state=checked]:bg-teal-600 data-[state=checked]:border-teal-600"
                                    />
                                    <Label htmlFor={`filter-type-${type}`} className="text-sm cursor-pointer">
                                      {type}
                                    </Label>
                                  </div>
                                ))}
                              </div>
                            </div>
                            <div>
                              <Label className="text-sm font-medium text-gray-700 mb-2 block">Sub-types:</Label>
                              <div className="grid grid-cols-1 gap-1 max-h-48 overflow-y-auto">
                                {['Checking', 'Business Checking', 'Savings', 'Money Market', 'Investment', 'Credit Card', 'Mortgage', 'Auto Loan', 'Student Loan', 'Line of Credit', 'Taxes'].map((subType) => (
                                  <div key={subType} className="flex items-center space-x-2">
                                    <Checkbox
                                      id={`filter-subtype-${subType}`}
                                      checked={selectedSubTypes.includes(subType)}
                                      onCheckedChange={() => toggleSubType(subType)}
                                      className="data-[state=checked]:bg-teal-600 data-[state=checked]:border-teal-600"
                                    />
                                    <Label htmlFor={`filter-subtype-${subType}`} className="text-sm cursor-pointer">
                                      {subType}
                                    </Label>
                                  </div>
                                ))}
                              </div>
                            </div>
                          </div>
                        </DropdownMenuContent>
                      </DropdownMenu>
                    </div>

                    {/* Sort Dropdown */}
                    <div className="flex items-center gap-2">
                      <Label className="text-sm font-medium text-gray-700">Sort:</Label>
                      <DropdownMenu>
                        <DropdownMenuTrigger asChild>
                          <Button variant="outline" className="min-w-[140px] justify-between">
                            {sortBy === 'type' ? 'Type (Debt → Asset)' : 
                             sortBy === 'type-reverse' ? 'Type (Asset → Debt)' :
                             sortBy === 'name' ? 'Name (A → Z)' : 
                             sortBy === 'name-reverse' ? 'Name (Z → A)' : 'Type (Debt → Asset)'}
                            <ChevronDown className="h-4 w-4 ml-2" />
                          </Button>
                        </DropdownMenuTrigger>
                        <DropdownMenuContent className="w-56 p-2" align="start">
                          <RadioGroup value={sortBy} onValueChange={(value) => setSortBy(value as 'name' | 'type' | 'name-reverse' | 'type-reverse')} className="space-y-2">
                            <div className="flex items-center space-x-2">
                              <RadioGroupItem value="type" id="sort-type" className="border-teal-600 text-teal-600" />
                              <Label htmlFor="sort-type" className="text-sm cursor-pointer">
                                Type (Debt → Asset)
                              </Label>
                            </div>
                            <div className="flex items-center space-x-2">
                              <RadioGroupItem value="type-reverse" id="sort-type-reverse" className="border-teal-600 text-teal-600" />
                              <Label htmlFor="sort-type-reverse" className="text-sm cursor-pointer">
                                Type (Asset → Debt)
                              </Label>
                            </div>
                            <div className="flex items-center space-x-2">
                              <RadioGroupItem value="name" id="sort-name" className="border-teal-600 text-teal-600" />
                              <Label htmlFor="sort-name" className="text-sm cursor-pointer">
                                Name (A → Z)
                              </Label>
                            </div>
                            <div className="flex items-center space-x-2">
                              <RadioGroupItem value="name-reverse" id="sort-name-reverse" className="border-teal-600 text-teal-600" />
                              <Label htmlFor="sort-name-reverse" className="text-sm cursor-pointer">
                                Name (Z → A)
                              </Label>
                            </div>
                          </RadioGroup>
                        </DropdownMenuContent>
                      </DropdownMenu>
                    </div>
                  </div>


                </div>
>>>>>>> 41a49ebe
              </CardContent>
            </Card>
          </TabsContent>
          
          <TabsContent value="debt-payoff" className="space-y-6">
            <DebtPayoffCalculator accounts={accounts} />
          </TabsContent>
        </Tabs>
      </div>
    </AppShell>
  );
}<|MERGE_RESOLUTION|>--- conflicted
+++ resolved
@@ -13,21 +13,6 @@
   return (
     <AppShell>
       <div className="p-4 lg:p-8">
-<<<<<<< HEAD
-        <Tabs defaultValue="statements" className="w-full">
-          <TabsList className="grid w-full grid-cols-2">
-            <TabsTrigger value="statements">Statements</TabsTrigger>
-            <TabsTrigger value="debt-payoff">Debt Payoff</TabsTrigger>
-          </TabsList>
-          
-          <TabsContent value="statements" className="space-y-6">
-            <Card>
-              <CardHeader>
-                <CardTitle>Monthly Statements</CardTitle>
-              </CardHeader>
-              <CardContent>
-                <p className="text-gray-500">Monthly statement features coming soon...</p>
-=======
         <Card className="bg-gradient-to-br from-slate-50 to-blue-50 border-slate-200 shadow-lg mb-6">
           <Collapsible defaultOpen={true}>
             <CollapsibleTrigger className="w-full">
@@ -217,10 +202,7 @@
                       </DropdownMenu>
                     </div>
                   </div>
-
-
                 </div>
->>>>>>> 41a49ebe
               </CardContent>
             </Card>
           </TabsContent>
